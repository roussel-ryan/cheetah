--- conflicted
+++ resolved
@@ -33,12 +33,9 @@
 - Bmad is no longer actively run in the test workflows, and comparisons to Bmad are now done on static pre-computed results from Bmad. This also removes the use of Anaconda in the test workflow. (see #429, #431) (@jank324)
 - The PyTorch pin to `<=2.6` was removed, as the issue with `abort trap: 6` was caused by Bmad is no longer actively used in the test workflow (see #429, #431) (@jank324)
 - There was a temporary pin `snowballstemmer<3.0` for the docs build because of an issue with the latest release. It has since been unpinned again because the release was yanked. Refer to https://github.com/sphinx-doc/sphinx/issues/13533 and https://github.com/snowballstem/snowball/issues/229. (see #436, #438) (@jank324)
-<<<<<<< HEAD
-- Add a `pytest` marker for running tests on all subclasses of `Element`. The marker automatically detects if an MWE has not yet been defined for a subclass and alerts the developer through a test failure. (see #418) (@Hespe, @jank324)
-=======
 - Assert that the last row of a predefined transfer map is always correct when creating a `CustomTransferMap` element (see #462) (@jank324, @Hespe)
 - Minimum compatible versions were defined for all dependencies, and tests were added to ensure that the minimum versions are compatible with Cheetah. (see #463) (@Hespe, @jank324)
->>>>>>> ee66fb60
+- Add a `pytest` marker for running tests on all subclasses of `Element`. The marker automatically detects if an MWE has not yet been defined for a subclass and alerts the developer through a test failure. (see #418) (@Hespe, @jank324)
 
 ### 🌟 First Time Contributors
 
