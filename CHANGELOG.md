# Changelog

## v0.7.0 [🚧 Work in Progress]

### 🚨 Breaking Changes

- Cheetah is now vectorised. This means that you can run multiple simulations in parallel by passing a batch of beams and settings, resulting a number of interfaces being changed. For Cheetah developers this means that you now have to account for an arbitrary-dimensional tensor of most of the properties of you element, rather than a single value, vector or whatever else a property was before. (see #116, #157, #170, #172, #173) (@jank324, @cr-xu)

### 🚀 Features

- `CustomTransferMap` elements created by combining multiple other elements will now reflect that in their `name` attribute (see #100) (@jank324)
- Add a new class method for `ParticleBeam` to generate a 3D uniformly distributed ellipsoidal beam (see #146) (@cr-xu, @jank324)
- Add Python 3.12 support (see #161) (@jank324)

### 🐛 Bug fixes

- Now all `Element` have a default length of `torch.zeros((1))`, fixing occasional issues with using elements without length, such as `Marker`, `BPM`, `Screen`, and `Aperture`. (see #143) (@cr-xu)
- Fix bug in `Cavity` `_track_beam` (see #150) (@jp-ga)
- Fix issue where dipoles would not get a unique name by default (see #186) (@hespe)

### 🐆 Other

- Update versions of some steps used by GitHub actions to handle Node.js 16 end-of-life (@jank324)
- Update versions in pre-commit config (see #148) (@jank324)
- Split `accelerator` and `beam` into separate submodules (see #158) (@jank324)
- Update reference from arXiv preprint to PRAB publication (see #166) (@jank324)
- Rename converter modules to the respective name of the accelerator code (see #167) (@jank324)
<<<<<<< HEAD
- Refactor definitions of physical constants (see #189) (@hespe)
=======
- Added imports to the code example in the README (see #188) (@jank324)
>>>>>>> e2d0a7d1

## [v0.6.3](https://github.com/desy-ml/cheetah/releases/tag/v0.6.3) (2024-03-28)

### 🐛 Bug fixes

- Fix bug in `Cavity` transfer map bug. (see #129 and #135) (@cr-xu)

### 🐆 Other

- Add GPL 3 licence (see #131) (@jank324)

## [v0.6.2](https://github.com/desy-ml/cheetah/releases/tag/v0.6.2) (2024-02-13)

### 🚨 Breaking Changes

- The handling of `device` and `dtype` was overhauled. They might not behave as expected. `Element`s also no longer have a `device` attribute. (see #115) (@jank324)

### 🚀 Features

- Add charge to the `ParameterBeam` and `ParticleBeam` classes (see #86) (@cr-xu)
- Add opt-in speed optimisations (see #88) (@jank324)

### 🐛 Bug fixes

- Fix the transfer maps in `Drift` and `Dipole`; Add R56 in horizontal and vertical correctors modelling (see #90) (@cr-xu)
- Fix fringe_field_exit of `Dipole` is overwritten by `fringe_field` bug (see #99) (@cr-xu)
- Fix error caused by mismatched devices on machines with CUDA GPUs (see #97 and #115) (@jank324)
- Fix error raised when tracking a `ParameterBeam` through an active `BPM` (see #101) (@jank324)
- Fix error in ASTRA beam import where the energy was set to `float64` instead of `float32` (see #111) (@jank324)
- Fix missing passing of `total_charge` in `ParameterBeam.transformed_to` (see #112) (@jank324)
- Fix `Cavitiy.__repr__` printing `voltage` value for `phase` property (see #121) (@jank324)

### 🐆 Other

- Add pull request template (see #97) (@jank324)
- Add _Acknowledgements_ section to README (see #103) (@jank324)
- `benchmark` directory was moved to `desy-ml/cheetah-demos` repository (see #108) (@jank324)
- Update citations to new arXiv preprint (see #117) (@jank324)
- Improve the docstring with proper units for the phase space dimensions (see #122) (@cr-xu)
- Link to the new paper (on arXiv) in the documentation (see #125) (@jank324)

## [v0.6.1](https://github.com/desy-ml/cheetah/releases/tag/v0.6.1) (2023-09-17)

### 🐛 Bug fixes

- Fix issue where `converters` submodule was not installed properly (see 1562496) (@jank324)

## [v0.6.0](https://github.com/desy-ml/cheetah/releases/tag/v0.6.0) (2023-09-15)

### 🚨 Breaking Changes

- Cheetah elements are now subclasses of `torch.nn.Module`, where the parameters should always be `torch.Tensor`. This makes cheetah a _fully differentiable simulation code_. (see #11)
- The `cell` keyword argument of `cheetah.Segment` has been renamed to `elements`.
- Element and beam parameters must now always be passed to the constructor or set afterwards as a `torch.Tensor`. It is no longer possible to use `float`, `int` or `np.ndarray`. (see #11)

### 🚀 Features

- Convert from Bmad lattices files (see #65) (@jank324)
- Add proper transfer map for cavity (see #65) (@jank324, @cr-xu)
- Twiss parameter calculation and generate new beam from twiss parameter (see #62) (@jank324, @cr-xu)
- Saving and loading lattices from LatticeJSON (see #9) (@cr-xu)
- Nested `Segment`s can now be flattened (@jank324)
- Ocelot converter adds support for `Cavity`, `TDCavity`, `Marker`, `Monitor`, `RBend`, `SBend`, `Aperture` and `Solenoid` (see #78) (@jank324)

### 🐛 Bug fixes

- Fix dependencies on readthedocs (see #54) (@jank324)
- Fix error when tracking `ParameterBeam` through segment on CPU (see #68) (@cr-xu)

### 🐆 Other

- Add `CHANGELOG.md` (see #74)
- Improved documentation on converting Marker object into cheetah (see #58) (#jank324)

## [v0.5.19](https://github.com/desy-ml/cheetah/releases/tag/v0.5.19) (2023-05-22)

### 🚀 Features

- Better error messages when beam and accelerator devices don't match (@FelixTheilen)

### 🐛 Bug fixes

- Fix BPM issue with `ParameterBeam` (@FelixTheilen)
- Fix wrong screen reading dimensions (@cr-xu)

### 🐆 Other

- Improve docstrings (@FelixTheilen)
- Implement better testing with _pytest_ (@FelixTheilen)
- Setup formatting with `black` and `isort` as well as `flake8` listing (@cr-xu)
- Add type annotations (@jank324)
- Setup Sphinx documentation on readthedocs (@jank324)

## [v0.5.18](https://github.com/desy-ml/cheetah/releases/tag/v0.5.18) (2023-02-06)

### 🐛 Bug Fixes

- Fix issue where multivariate_normal() crashes because cov is not positive-semidefinite.

## [v0.5.17](https://github.com/desy-ml/cheetah/releases/tag/v0.5.17) (2023-02-05)

### 🚀 New Features

- Faster screen reading simulation by using torch.histogramdd()

## [v0.5.16](https://github.com/desy-ml/cheetah/releases/tag/v0.5.16) (2023-02-02)

### 🐛 Bug Fixes

- Fix bug where some screens from the ARES Ocelot lattice were converted to Drift elements.

## [v0.5.15](https://github.com/desy-ml/cheetah/releases/tag/v0.5.15) (2022-10-12)

### 🚀 New Features

- Ocelot has been removed as a mandatory dependency and is now only needed when someone wants to convert from Ocelot objects.

### 🐛 Bug Fixes

- An error that only packages with all dependencies available on PyPI can be installed from PyPI has been fixed.

## [v0.5.14](https://github.com/desy-ml/cheetah/releases/tag/v0.5.14) (2022-09-28)

### 🚀 Features

- Introduce black for code formatting and isort for import organisation.
- Prepare release on PyPI as cheetah-accelerator.

## [v0.5.13](https://github.com/desy-ml/cheetah/releases/tag/v0.5.13) (2022-07-26)

### 🚀 Features

- Add caching of Screen.reading to avoid expensive recomputation

### 🐛 Bug Fixes

- Fix install dependencies

## [v0.5.12](https://github.com/desy-ml/cheetah/releases/tag/v0.5.12) (2022-06-16)

- First Release of Cheetah 🐆🎉<|MERGE_RESOLUTION|>--- conflicted
+++ resolved
@@ -25,11 +25,8 @@
 - Split `accelerator` and `beam` into separate submodules (see #158) (@jank324)
 - Update reference from arXiv preprint to PRAB publication (see #166) (@jank324)
 - Rename converter modules to the respective name of the accelerator code (see #167) (@jank324)
-<<<<<<< HEAD
+- Added imports to the code example in the README (see #188) (@jank324)
 - Refactor definitions of physical constants (see #189) (@hespe)
-=======
-- Added imports to the code example in the README (see #188) (@jank324)
->>>>>>> e2d0a7d1
 
 ## [v0.6.3](https://github.com/desy-ml/cheetah/releases/tag/v0.6.3) (2024-03-28)
 
