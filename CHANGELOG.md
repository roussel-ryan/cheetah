# Changelog

## v0.7.0 [🚧 Work in Progress]

This is a major release with significant upgrades under the hood of Cheetah. Despite extensive testing, you might still encounter a few bugs. Please report them by opening an issue, so we can fix them as soon as possible and improve the experience for everyone.

### 🚨 Breaking Changes

- Cheetah is now vectorised. This means that you can run multiple simulations in parallel by passing a batch of beams and settings, resulting a number of interfaces being changed. For Cheetah developers this means that you now have to account for an arbitrary-dimensional tensor of most of the properties of you element, rather than a single value, vector or whatever else a property was before. (see #116, #157, #170, #172, #173, #198, #208, #213, #215, #218, #229, #233, #258, #265, #284) (@jank324, @cr-xu, @hespe, @roussel-ryan)
- As part of the vectorised rewrite, the `Aperture` no longer removes particles. Instead, `ParticleBeam.survival_probabilities` tracks the probability that a particle has survived (i.e. the inverse probability that it has been lost). This also comes with the removal of `Beam.empty`. Note that particle losses in `Aperture` are currently not differentiable. This will be addressed in a future release. (see #268) (@cr-xu, @jank324)
- The fifth particle coordinate `s` is renamed to `tau`. Now Cheetah uses the canonical variables in phase space $(x,px=\frac{P_x}{p_0},y,py, \tau=c\Delta t, \delta=\Delta E/{p_0 c})$. In addition, the trailing "s" was removed from some beam property names (e.g. `beam.xs` becomes `beam.x`). (see #163, #284) (@cr-xu, @hespe)
- `Screen` no longer blocks the beam (by default). To return to old behaviour, set `Screen.is_blocking = True`. (see #208) (@jank324, @roussel-ryan)
- The way `dtype`s are determined is now more in line with PyTorch's conventions. This may cause different-than-expected `dtype`s in old code. (see #254) (@hespe, @jank324)
<<<<<<< HEAD
- `e1` and `e2` in `Dipole` and `RBend` have been renamed and made more consistent between the different magnet types. They now have prefixes `dipole_` and `rbend_` respectively. (see #289) (@hespe, @jank324)
- The `_transfer_map` property of `CustomTransferMap` has been renamed to `predefined_transfer_map`. (see #289) (@hespe, @jank324)
=======
- `Beam.parameters()` no longer shadows `torch.nn.Module.parameters()`. The previously returned properties now need to be queried individually. (see #300) (@hespe)
>>>>>>> abcd6fce

### 🚀 Features

- `CustomTransferMap` elements created by combining multiple other elements will now reflect that in their `name` attribute (see #100) (@jank324)
- Add a new class method for `ParticleBeam` to generate a 3D uniformly distributed ellipsoidal beam (see #146) (@cr-xu, @jank324)
- Add Python 3.12 support (see #161) (@jank324)
- Implement space charge using Green's function in a `SpaceChargeKick` element (see #142) (@greglenerd, @RemiLehe, @ax3l, @cr-xu, @jank324)
- `Segment`s can now be imported from Bmad to devices other than `torch.device("cpu")` and dtypes other than `torch.float32` (see #196, #206) (@jank324)
- `Screen` now offers the option to use KDE for differentiable images (see #200) (@cr-xu, @roussel-ryan)
- Moving `Element`s and `Beam`s to a different `device` and changing their `dtype` like with any `torch.nn.Module` is now possible (see #209) (@jank324)
- `Quadrupole` now supports tracking with Cheetah's matrix-based method or with Bmad's more accurate method (see #153) (@jp-ga, @jank324)
- Port Bmad-X tracking methods to Cheetah for `Quadrupole`, `Drift`, and `Dipole` (see #153, #240) (@jp-ga, @jank324)
- Add `TransverseDeflectingCavity` element (following the Bmad-X implementation) (see #240, #278 #296) (@jp-ga, @cr-xu, @jank324)
- `Dipole` and `RBend` now take a focusing moment `k1` (see #235, #247) (@hespe)
- Implement a converter for lattice files imported from Elegant (see #222, #251, #273, #281) (@hespe, @jank324)
- `Beam` and `Element` objects now have a `.clone()` method to create a deep copy (see #289) (@hespe, @jank324)

### 🐛 Bug fixes

- Now all `Element` have a default length of `torch.zeros((1))`, fixing occasional issues with using elements without length, such as `Marker`, `BPM`, `Screen`, and `Aperture`. (see #143) (@cr-xu)
- Fix bug in `Cavity` `_track_beam` (see #150) (@jp-ga)
- Fix issue where dipoles would not get a unique name by default (see #186) (@hespe)
- Add `name` to `Drift` element `__repr__` (see #201) (@ansantam)
- Fix bug where `dtype` was not used when creating a `ParameterBeam` from Twiss parameters (see #206) (@jank324)
- Fix bug after running `Segment.inactive_elements_as_drifts` the drifts could have the wrong `dtype` (see #206) (@jank324)
- Fix an issue where splitting elements would result in splits with a different `dtype` (see #211) (@jank324)
- Fix issue in Bmad import where collimators had no length by interpreting them as `Drift` + `Aperture` (see #249) (@jank324)
- Fix NumPy 2 compatibility issues with PyTorch on Windows (see #220, #242) (@hespe)
- Fix issue with Dipole hgap conversion in Bmad import (see #261) (@cr-xu)
- Fix plotting for segments that contain tensors with `require_grad=True` (see #288) (@hespe)

### 🐆 Other

- Update versions of some steps used by GitHub actions to handle Node.js 16 end-of-life (@jank324)
- Update versions in pre-commit config (see #148) (@jank324)
- Split `accelerator` and `beam` into separate submodules (see #158) (@jank324)
- Update reference from arXiv preprint to PRAB publication (see #166) (@jank324)
- Rename converter modules to the respective name of the accelerator code (see #167) (@jank324)
- Added imports to the code example in the README (see #188) (@jank324)
- Refactor definitions of physical constants (see #189) (@hespe)
- Fix the quadrupole strength units in the quadrupole docstring (see #202) (@ansantam)
- Add CI runs for macOS (arm64) and Windows (see #226) (@cr-xu, @jank324, @hespe)
- Clean up CI pipelines (see #243, #244) (@jank324)
- Fix logo display in README (see #252) (@jank324)
- Made `Beam` an abstract class (see #284) (@hespe)
- Releases are now automatically archived on Zenodo and given a DOI (@jank324)

## [v0.6.3](https://github.com/desy-ml/cheetah/releases/tag/v0.6.3) (2024-03-28)

### 🐛 Bug fixes

- Fix bug in `Cavity` transfer map bug. (see #129 and #135) (@cr-xu)

### 🐆 Other

- Add GPL 3 licence (see #131) (@jank324)

## [v0.6.2](https://github.com/desy-ml/cheetah/releases/tag/v0.6.2) (2024-02-13)

### 🚨 Breaking Changes

- The handling of `device` and `dtype` was overhauled. They might not behave as expected. `Element`s also no longer have a `device` attribute. (see #115) (@jank324)

### 🚀 Features

- Add charge to the `ParameterBeam` and `ParticleBeam` classes (see #86) (@cr-xu)
- Add opt-in speed optimisations (see #88) (@jank324)

### 🐛 Bug fixes

- Fix the transfer maps in `Drift` and `Dipole`; Add R56 in horizontal and vertical correctors modelling (see #90) (@cr-xu)
- Fix fringe_field_exit of `Dipole` is overwritten by `fringe_field` bug (see #99) (@cr-xu)
- Fix error caused by mismatched devices on machines with CUDA GPUs (see #97 and #115) (@jank324)
- Fix error raised when tracking a `ParameterBeam` through an active `BPM` (see #101) (@jank324)
- Fix error in ASTRA beam import where the energy was set to `float64` instead of `float32` (see #111) (@jank324)
- Fix missing passing of `total_charge` in `ParameterBeam.transformed_to` (see #112) (@jank324)
- Fix `Cavitiy.__repr__` printing `voltage` value for `phase` property (see #121) (@jank324)

### 🐆 Other

- Add pull request template (see #97) (@jank324)
- Add _Acknowledgements_ section to README (see #103) (@jank324)
- `benchmark` directory was moved to `desy-ml/cheetah-demos` repository (see #108) (@jank324)
- Update citations to new arXiv preprint (see #117) (@jank324)
- Improve the docstring with proper units for the phase space dimensions (see #122) (@cr-xu)
- Link to the new paper (on arXiv) in the documentation (see #125) (@jank324)

## [v0.6.1](https://github.com/desy-ml/cheetah/releases/tag/v0.6.1) (2023-09-17)

### 🐛 Bug fixes

- Fix issue where `converters` submodule was not installed properly (see 1562496) (@jank324)

## [v0.6.0](https://github.com/desy-ml/cheetah/releases/tag/v0.6.0) (2023-09-15)

### 🚨 Breaking Changes

- Cheetah elements are now subclasses of `torch.nn.Module`, where the parameters should always be `torch.Tensor`. This makes cheetah a _fully differentiable simulation code_. (see #11)
- The `cell` keyword argument of `cheetah.Segment` has been renamed to `elements`.
- Element and beam parameters must now always be passed to the constructor or set afterwards as a `torch.Tensor`. It is no longer possible to use `float`, `int` or `np.ndarray`. (see #11)

### 🚀 Features

- Convert from Bmad lattices files (see #65) (@jank324)
- Add proper transfer map for cavity (see #65) (@jank324, @cr-xu)
- Twiss parameter calculation and generate new beam from twiss parameter (see #62) (@jank324, @cr-xu)
- Saving and loading lattices from LatticeJSON (see #9) (@cr-xu)
- Nested `Segment`s can now be flattened (@jank324)
- Ocelot converter adds support for `Cavity`, `TDCavity`, `Marker`, `Monitor`, `RBend`, `SBend`, `Aperture` and `Solenoid` (see #78) (@jank324)

### 🐛 Bug fixes

- Fix dependencies on readthedocs (see #54) (@jank324)
- Fix error when tracking `ParameterBeam` through segment on CPU (see #68) (@cr-xu)

### 🐆 Other

- Add `CHANGELOG.md` (see #74)
- Improved documentation on converting Marker object into cheetah (see #58) (#jank324)

## [v0.5.19](https://github.com/desy-ml/cheetah/releases/tag/v0.5.19) (2023-05-22)

### 🚀 Features

- Better error messages when beam and accelerator devices don't match (@FelixTheilen)

### 🐛 Bug fixes

- Fix BPM issue with `ParameterBeam` (@FelixTheilen)
- Fix wrong screen reading dimensions (@cr-xu)

### 🐆 Other

- Improve docstrings (@FelixTheilen)
- Implement better testing with _pytest_ (@FelixTheilen)
- Setup formatting with `black` and `isort` as well as `flake8` listing (@cr-xu)
- Add type annotations (@jank324)
- Setup Sphinx documentation on readthedocs (@jank324)

## [v0.5.18](https://github.com/desy-ml/cheetah/releases/tag/v0.5.18) (2023-02-06)

### 🐛 Bug Fixes

- Fix issue where multivariate_normal() crashes because cov is not positive-semidefinite.

## [v0.5.17](https://github.com/desy-ml/cheetah/releases/tag/v0.5.17) (2023-02-05)

### 🚀 New Features

- Faster screen reading simulation by using torch.histogramdd()

## [v0.5.16](https://github.com/desy-ml/cheetah/releases/tag/v0.5.16) (2023-02-02)

### 🐛 Bug Fixes

- Fix bug where some screens from the ARES Ocelot lattice were converted to Drift elements.

## [v0.5.15](https://github.com/desy-ml/cheetah/releases/tag/v0.5.15) (2022-10-12)

### 🚀 New Features

- Ocelot has been removed as a mandatory dependency and is now only needed when someone wants to convert from Ocelot objects.

### 🐛 Bug Fixes

- An error that only packages with all dependencies available on PyPI can be installed from PyPI has been fixed.

## [v0.5.14](https://github.com/desy-ml/cheetah/releases/tag/v0.5.14) (2022-09-28)

### 🚀 Features

- Introduce black for code formatting and isort for import organisation.
- Prepare release on PyPI as cheetah-accelerator.

## [v0.5.13](https://github.com/desy-ml/cheetah/releases/tag/v0.5.13) (2022-07-26)

### 🚀 Features

- Add caching of Screen.reading to avoid expensive recomputation

### 🐛 Bug Fixes

- Fix install dependencies

## [v0.5.12](https://github.com/desy-ml/cheetah/releases/tag/v0.5.12) (2022-06-16)

- First Release of Cheetah 🐆🎉<|MERGE_RESOLUTION|>--- conflicted
+++ resolved
@@ -11,12 +11,9 @@
 - The fifth particle coordinate `s` is renamed to `tau`. Now Cheetah uses the canonical variables in phase space $(x,px=\frac{P_x}{p_0},y,py, \tau=c\Delta t, \delta=\Delta E/{p_0 c})$. In addition, the trailing "s" was removed from some beam property names (e.g. `beam.xs` becomes `beam.x`). (see #163, #284) (@cr-xu, @hespe)
 - `Screen` no longer blocks the beam (by default). To return to old behaviour, set `Screen.is_blocking = True`. (see #208) (@jank324, @roussel-ryan)
 - The way `dtype`s are determined is now more in line with PyTorch's conventions. This may cause different-than-expected `dtype`s in old code. (see #254) (@hespe, @jank324)
-<<<<<<< HEAD
+- `Beam.parameters()` no longer shadows `torch.nn.Module.parameters()`. The previously returned properties now need to be queried individually. (see #300) (@hespe)
 - `e1` and `e2` in `Dipole` and `RBend` have been renamed and made more consistent between the different magnet types. They now have prefixes `dipole_` and `rbend_` respectively. (see #289) (@hespe, @jank324)
 - The `_transfer_map` property of `CustomTransferMap` has been renamed to `predefined_transfer_map`. (see #289) (@hespe, @jank324)
-=======
-- `Beam.parameters()` no longer shadows `torch.nn.Module.parameters()`. The previously returned properties now need to be queried individually. (see #300) (@hespe)
->>>>>>> abcd6fce
 
 ### 🚀 Features
 
