--- conflicted
+++ resolved
@@ -25,11 +25,7 @@
 - Add a Binder and link to `cheetah-demos` (see #482) (@smartsammler, @jank324)
 - PyTorch is now configured to use only deterministic algorithms during tests, preventing intermittent test failures (see #480) (@Hespe)
 - Make README example more copy-paste friendly, and generally improve it and the simple intro notebook in the docs. (see #493, #496) (@jank324, @ax3l)
-<<<<<<< HEAD
-- Fix comparison tests to work with new PyPI release of Ocelot (see #513) (@jank324)
-=======
-- Temporarily fix Ocelot test dependency to old 24.x.x commit where tests still pass (see #519) (@jank324)
->>>>>>> 26518a74
+- Fix comparison tests to work with new PyPI release of Ocelot (see #513, #519) (@jank324)
 
 ### 🌟 First Time Contributors
 
