--- conflicted
+++ resolved
@@ -156,17 +156,13 @@
         phase = (
             2
             * torch.pi
-<<<<<<< HEAD
-            * (self.phase - (bmadx.particle_rf_time(z, pz, p0c, mc2) * self.frequency))
-=======
             * (
                 self.phase.unsqueeze(-1)
                 - (
-                    bmadx.particle_rf_time(z, pz, p0c, electron_mass_eV)
+                    bmadx.particle_rf_time(z, pz, p0c, mc2)
                     * self.frequency.unsqueeze(-1)
                 )
             )
->>>>>>> 72baff66
         )
 
         # TODO: Assigning px to px is really bad practice and should be separated into
@@ -179,17 +175,10 @@
             / torch.sqrt(((1 + pz) * p0c.unsqueeze(-1)) ** 2 + mc2**2)
         )
         E_old = (1 + pz) * p0c.unsqueeze(-1) / beta_old
-<<<<<<< HEAD
-        E_new = E_old + voltage.unsqueeze(-1) * torch.cos(
-            phase
-        ) * k_rf * x * p0c.unsqueeze(-1)
-        pc = torch.sqrt(E_new**2 - mc2**2)
-=======
         E_new = E_old + voltage.unsqueeze(-1) * torch.cos(phase) * k_rf.unsqueeze(
             -1
         ) * x * p0c.unsqueeze(-1)
-        pc = torch.sqrt(E_new**2 - electron_mass_eV**2)
->>>>>>> 72baff66
+        pc = torch.sqrt(E_new**2 - mc2**2)
         beta = pc / E_new
 
         pz = (pc - p0c.unsqueeze(-1)) / p0c.unsqueeze(-1)
