from typing import Optional, Union

import matplotlib.pyplot as plt
import torch
from matplotlib.patches import Rectangle
from scipy.constants import physical_constants
from torch import nn

from cheetah.track_methods import misalignment_matrix
from cheetah.utils import UniqueNameGenerator
from .element import Element

generate_unique_name = UniqueNameGenerator(prefix="unnamed_element")

electron_mass_eV = torch.tensor(
    physical_constants["electron mass energy equivalent in MeV"][0] * 1e6
)


class Solenoid(Element):
    """
    Solenoid magnet.

    Implemented according to A.W.Chao P74

    :param length: Length in meters.
    :param k: Normalised strength of the solenoid magnet B0/(2*Brho). B0 is the field
        inside the solenoid, Brho is the momentum of central trajectory.
    :param misalignment: Misalignment vector of the solenoid magnet in x- and
        y-directions.
    :param name: Unique identifier of the element.
    """

    def __init__(
        self,
        length: Union[torch.Tensor, nn.Parameter] = None,
        k: Optional[Union[torch.Tensor, nn.Parameter]] = None,
        misalignment: Optional[Union[torch.Tensor, nn.Parameter]] = None,
        name: Optional[str] = None,
        device=None,
        dtype=torch.float32,
    ) -> None:
        factory_kwargs = {"device": device, "dtype": dtype}
        super().__init__(name=name)

        self.register_buffer("length", torch.as_tensor(length, **factory_kwargs))
        self.register_buffer(
            "k",
            (
                torch.as_tensor(k, **factory_kwargs)
                if k is not None
                else torch.zeros_like(self.length)
            ),
        )
        self.register_buffer(
            "misalignment",
            (
                torch.as_tensor(misalignment, **factory_kwargs)
                if misalignment is not None
                else torch.zeros((*self.length.shape[:-1], 2), **factory_kwargs)
            ),
        )

    def transfer_map(self, energy: torch.Tensor) -> torch.Tensor:
        device = self.length.device
        dtype = self.length.dtype

        gamma = energy / electron_mass_eV.to(device=device, dtype=dtype)
        c = torch.cos(self.length * self.k)
        s = torch.sin(self.length * self.k)

        s_k = torch.empty_like(self.length)
        s_k[self.k == 0] = self.length[self.k == 0]
        s_k[self.k != 0] = s[self.k != 0] / self.k[self.k != 0]

        r56 = torch.zeros_like(self.length)
        if gamma != 0:
            gamma2 = gamma * gamma
            beta = torch.sqrt(1.0 - 1.0 / gamma2)
            r56 -= self.length / (beta * beta * gamma2)

        R = torch.eye(7, device=device, dtype=dtype).repeat((*self.length.shape, 1, 1))
        R[..., 0, 0] = c**2
        R[..., 0, 1] = c * s_k
        R[..., 0, 2] = s * c
        R[..., 0, 3] = s * s_k
        R[..., 1, 0] = -self.k * s * c
        R[..., 1, 1] = c**2
        R[..., 1, 2] = -self.k * s**2
        R[..., 1, 3] = s * c
        R[..., 2, 0] = -s * c
        R[..., 2, 1] = -s * s_k
        R[..., 2, 2] = c**2
        R[..., 2, 3] = c * s_k
        R[..., 3, 0] = self.k * s**2
        R[..., 3, 1] = -s * c
        R[..., 3, 2] = -self.k * s * c
        R[..., 3, 3] = c**2
        R[..., 4, 5] = r56

        R = R.real

        if torch.all(self.misalignment == 0):
            return R
        else:
            R_entry, R_exit = misalignment_matrix(self.misalignment)
            R = torch.einsum("...ij,...jk,...kl->...il", R_exit, R, R_entry)
            return R

<<<<<<< HEAD
=======
    def broadcast(self, shape: Size) -> Element:
        return self.__class__(
            length=self.length.repeat(shape),
            k=self.k.repeat(shape),
            misalignment=self.misalignment.repeat(shape),
            name=self.name,
            device=self.length.device,
            dtype=self.length.dtype,
        )

>>>>>>> 5a25d22b
    @property
    def is_active(self) -> bool:
        return any(self.k != 0)

    def is_skippable(self) -> bool:
        return True

    def split(self, resolution: torch.Tensor) -> list[Element]:
        # TODO: Implement splitting for solenoid properly, for now just return self
        return [self]

    def plot(self, ax: plt.Axes, s: float) -> None:
        alpha = 1 if self.is_active else 0.2
        height = 0.8

        patch = Rectangle(
            (s, 0), self.length[0], height, color="tab:orange", alpha=alpha, zorder=2
        )
        ax.add_patch(patch)

    @property
    def defining_features(self) -> list[str]:
        return super().defining_features + ["length", "k", "misalignment"]

    def __repr__(self) -> str:
        return (
            f"{self.__class__.__name__}(length={repr(self.length)}, "
            + f"k={repr(self.k)}, "
            + f"misalignment={repr(self.misalignment)}, "
            + f"name={repr(self.name)})"
        )<|MERGE_RESOLUTION|>--- conflicted
+++ resolved
@@ -8,6 +8,7 @@
 
 from cheetah.track_methods import misalignment_matrix
 from cheetah.utils import UniqueNameGenerator
+
 from .element import Element
 
 generate_unique_name = UniqueNameGenerator(prefix="unnamed_element")
@@ -107,19 +108,6 @@
             R = torch.einsum("...ij,...jk,...kl->...il", R_exit, R, R_entry)
             return R
 
-<<<<<<< HEAD
-=======
-    def broadcast(self, shape: Size) -> Element:
-        return self.__class__(
-            length=self.length.repeat(shape),
-            k=self.k.repeat(shape),
-            misalignment=self.misalignment.repeat(shape),
-            name=self.name,
-            device=self.length.device,
-            dtype=self.length.dtype,
-        )
-
->>>>>>> 5a25d22b
     @property
     def is_active(self) -> bool:
         return any(self.k != 0)
