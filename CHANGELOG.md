--- conflicted
+++ resolved
@@ -8,11 +8,8 @@
 
 ### 🚀 Features
 
-<<<<<<< HEAD
+- Implement second-order tracking for `Drift`, `Dipole` and `Quadrupole` elements, and add a convenient method to set tracking methods for an entire segment. This comes with an overhaul of the overall tracking system. Rename the tracking method `"cheetah"` to `"linear"` and `"bmadx"` to `"drift_kick_drift"`. The existing methods `"cheetah"` and `"bmadx"` will remain supported with a `DeprecationWarning`. (see #476) (@cr-xu, @jank324, @Hespe)
 - `Cavity` now supports travelling wave cavities in addition to standing wave cavities via the `cavity_type` argument (see #286) (@zihan-zh, @jank324)
-=======
-- Implement second-order tracking for `Drift`, `Dipole` and `Quadrupole` elements, and add a convenient method to set tracking methods for an entire segment. This comes with an overhaul of the overall tracking system. Rename the tracking method `"cheetah"` to `"linear"` and `"bmadx"` to `"drift_kick_drift"`. The existing methods `"cheetah"` and `"bmadx"` will remain supported with a `DeprecationWarning`. (see #476) (@cr-xu, @jank324, @Hespe)
->>>>>>> f90069ed
 
 ### 🐛 Bug fixes
 
