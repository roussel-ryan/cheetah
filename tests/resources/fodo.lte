--- conflicted
+++ resolved
@@ -2,13 +2,9 @@
 
 q1: quad,l=0.1,k1=1.5;
 q2: kquad,l=0.2,k1=-3
-<<<<<<< HEAD
-d1: drift,l=1 # gap: 42.0, nonsense=1
-=======
 long-name-quad: quad,l=0.3,k1=2
 
-d1: drift,l=1 # gap: 42.0;
->>>>>>> 4a0ae9bc
+d1: drift,l=1 # gap: 42.0, nonsense=1;
 d2: drift ,l=2.0 # gap: 10.0
 d3: drift
 
