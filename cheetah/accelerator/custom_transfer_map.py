from typing import Optional, Union

import matplotlib.pyplot as plt
import torch
from torch import nn

from cheetah.particles import Beam
from cheetah.utils import UniqueNameGenerator
from .element import Element

generate_unique_name = UniqueNameGenerator(prefix="unnamed_element")


class CustomTransferMap(Element):
    """
    This element can represent any custom transfer map.
    """

    def __init__(
        self,
        transfer_map: Union[torch.Tensor, nn.Parameter],
        length: Optional[torch.Tensor] = None,
        name: Optional[str] = None,
        device=None,
        dtype=torch.float32,
    ) -> None:
        factory_kwargs = {"device": device, "dtype": dtype}
        super().__init__(name=name)

        assert isinstance(transfer_map, torch.Tensor)
        assert transfer_map.shape[-2:] == (7, 7)

        self.register_buffer(
            "_transfer_map", torch.as_tensor(transfer_map, **factory_kwargs)
        )
        self.register_buffer(
            "length",
            (
                torch.as_tensor(length, **factory_kwargs)
                if length is not None
                else torch.zeros(transfer_map.shape[:-2], **factory_kwargs)
            ),
        )

    @classmethod
    def from_merging_elements(
        cls, elements: list[Element], incoming_beam: Beam
    ) -> "CustomTransferMap":
        """
        Combine the transfer maps of multiple successive elements into a single transfer
        map. This can be used to speed up tracking through a segment, if no changes
        are made to the elements in the segment or the energy of the beam being tracked
        through them.

        :param elements: List of consecutive elements to combine.
        :param incoming_beam: Beam entering the first element in the segment. NOTE: That
            this is required because the separate original transfer maps have to be
            computed before being combined and some of them may depend on the energy of
            the beam.
        """
        assert all(element.is_skippable for element in elements), (
            "Combining the elements in a Segment that is not skippable will result in"
            " incorrect tracking results."
        )

        device = elements[0].transfer_map(incoming_beam.energy).device
        dtype = elements[0].transfer_map(incoming_beam.energy).dtype

        tm = torch.eye(7, device=device, dtype=dtype).repeat(
            (*incoming_beam.energy.shape, 1, 1)
        )
        for element in elements:
            tm = torch.matmul(element.transfer_map(incoming_beam.energy), tm)
            incoming_beam = element.track(incoming_beam)

        combined_length = sum(element.length for element in elements)

        combined_name = "combined_" + "_".join(element.name for element in elements)

        return cls(
            tm, length=combined_length, device=device, dtype=dtype, name=combined_name
        )

    def transfer_map(self, energy: torch.Tensor) -> torch.Tensor:
        return self._transfer_map

<<<<<<< HEAD
=======
    def broadcast(self, shape: Size) -> Element:
        return self.__class__(
            self._transfer_map.repeat((*shape, 1, 1)),
            length=self.length.repeat(shape),
            name=self.name,
            device=self._transfer_map.device,
            dtype=self._transfer_map.dtype,
        )

>>>>>>> 5a25d22b
    @property
    def is_skippable(self) -> bool:
        return True

    def __repr__(self):
        return (
            f"{self.__class__.__name__}(transfer_map={repr(self._transfer_map)}, "
            + f"length={repr(self.length)}, "
            + f"name={repr(self.name)})"
        )

    def defining_features(self) -> list[str]:
        return super().defining_features + ["transfer_map"]

    def split(self, resolution: torch.Tensor) -> list[Element]:
        return [self]

    def plot(self, ax: plt.Axes, s: float) -> None:
        # TODO: At some point think of a nice way to indicate this in a lattice plot
        pass<|MERGE_RESOLUTION|>--- conflicted
+++ resolved
@@ -6,6 +6,7 @@
 
 from cheetah.particles import Beam
 from cheetah.utils import UniqueNameGenerator
+
 from .element import Element
 
 generate_unique_name = UniqueNameGenerator(prefix="unnamed_element")
@@ -84,18 +85,6 @@
     def transfer_map(self, energy: torch.Tensor) -> torch.Tensor:
         return self._transfer_map
 
-<<<<<<< HEAD
-=======
-    def broadcast(self, shape: Size) -> Element:
-        return self.__class__(
-            self._transfer_map.repeat((*shape, 1, 1)),
-            length=self.length.repeat(shape),
-            name=self.name,
-            device=self._transfer_map.device,
-            dtype=self._transfer_map.dtype,
-        )
-
->>>>>>> 5a25d22b
     @property
     def is_skippable(self) -> bool:
         return True
