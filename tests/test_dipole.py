--- conflicted
+++ resolved
@@ -57,34 +57,20 @@
     """
     Test that a dipole with batch dimensions behaves as expected.
     """
-<<<<<<< HEAD
     incoming = ParticleBeam.from_parameters(
         num_particles=torch.tensor(100),
         energy=torch.tensor(1e9),
         mu_x=torch.tensor(1e-5),
     )
 
-    # test batching to generate 3 beam lines
-=======
-    batch_shape = torch.Size([6])
-    incoming = ParticleBeam.from_parameters(
-        num_particles=torch.tensor(1_000_000),
-        energy=torch.tensor([1e9]),
-        mu_x=torch.tensor([1e-5]),
-    ).broadcast(batch_shape)
->>>>>>> 4c021b09
+    # Test batching to generate 3 beam lines
     segment = Segment(
         [
             DipoleType(
                 length=torch.tensor([0.5, 0.5, 0.5]),
                 angle=torch.tensor([0.1, 0.2, 0.1]),
-<<<<<<< HEAD
             ),
             Drift(length=torch.tensor(0.5)),
-=======
-            ).broadcast((2,)),
-            Drift(length=torch.tensor([0.5])).broadcast(batch_shape),
->>>>>>> 4c021b09
         ]
     )
     outgoing = segment(incoming)
@@ -98,7 +84,7 @@
     # Check different angles do make a difference
     assert not torch.allclose(outgoing.particles[0], outgoing.particles[1])
 
-    # test batching to generate 18 beamlines
+    # Test batching to generate 18 beamlines
     segment = Segment(
         [
             Dipole(
@@ -111,7 +97,7 @@
     outgoing = segment(incoming)
     assert outgoing.particles.shape == torch.Size([2, 3, 3, 100, 7])
 
-    # test improper batching -- this does not obey torch broadcasting rules
+    # Test improper batching -- this does not obey torch broadcasting rules
     segment = Segment(
         [
             Dipole(
