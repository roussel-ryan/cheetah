# Changelog

## v0.7.3 [🚧 Work in Progress]

### 🚨 Breaking Changes

- Warning messages, which were previously just printed are now produced using the `warnings` module, brining with it all the features of the latter. (see #450) (@Hespe, @jank324)

### 🚀 Features

- Add `KQUAD` and `CSRCSBEND` element names to Elegant converter (see #409) (@amylizzle)
- Add `Sextupole` to Bmad, Elegant, and Ocelot converters (see #430) (@Hespe)
- Implement convenience method for quickly setting attributes for all elements of a type in a `Segment` (see #431) (@jank324)
- Add a method to `ParticleBeam` that lets you subsample a particle beam with fewer particles and the same distribution (see #432) (@jank324)
- `Segment` now has new functions `beam_along_segment_generator` and `get_beam_attrs_along_segment` for easily retrieving beam objects and their properties. The plot functions have been refactored to use these, and two functions `plot_beam_attrs` and `plot_beam_attrs_over_lattice` were added for straightforward plotting of different beam attributes in a single line of code. (see #436, #440) (@jank324, @amylizzle)
- `Beam` subclasses now track their `s` position along the beamline (see #436) (@jank324)
- There is a warning now when converting elements from Elegant or Bmad that have names which are invalid for use with the `segment.element_name` syntax, and add a convenience method for explicitly converting these names to valid Python variable names. (see #411) (@amylizzle, @jank324)
<<<<<<< HEAD
=======
- Rotation matrices are no longer computed twice for forward and backward phase space rotations (see #452) (@Hespe)
- Warning messages, which were previously just printed are now produced using the `warnings` module, brining with it all the features of the latter. (see #450) (@Hespe, @jank324)
>>>>>>> 6bc83a1e

### 🐛 Bug fixes

- Fix issue where `Dipole` with `tracking_method="bmadx"` and `angle=0.0` would output `NaN` values as a result of a division by zero (see #434) (@jank324)
- Fix issue in CI space-charge tests (incorrect beam duration in non-relativistic case) (see #446) (@RemiLehe)
- Fix issue that passing tensors with `requires_grad=True` does not result in gradient tracked particles when using `ParticleBeam.from_parameters` initialization (see #445) (@cr-xu)
- Fix import of `CustomTransferMap` from Elegant. The affine phase-space component was previously not carried through (see #455) (@Hespe)
- Provide more default values for parameters in the Elegant conversion, where elements without length `l` for example broke the converter. (see #442) (@cr-xu)
- Functions using `Sextupole.split` and `Sextupole.plot` no longer raise an error (see #453) (@Hespe)

### 🐆 Other

- Bmad is no longer actively run in the test workflows, and comparisons to Bmad are now done on static pre-computed results from Bmad. This also removes the use of Anaconda in the test workflow. (see #429, #431) (@jank324)
- The PyTorch pin to `<=2.6` was removed, as the issue with `abort trap: 6` was caused by Bmad is no longer actively used in the test workflow (see #429, #431) (@jank324)
- There was a temporary pin `snowballstemmer<3.0` for the docs build because of an issue with the latest release. It has since been unpinned again because the release was yanked. Refer to https://github.com/sphinx-doc/sphinx/issues/13533 and https://github.com/snowballstem/snowball/issues/229. (see #436, #438) (@jank324)

### 🌟 First Time Contributors

## [v0.7.2](https://github.com/desy-ml/cheetah/releases/tag/v0.7.2) (2025-04-28)

### 🚨 Breaking Changes

- Replace the `Segment.plot_reference_particle_traces` with a clearer visualisation in the for of `Segment.plot_mean_and_std`. This also changes the plot generated by the `Segment.plot_overview` method. (see #392) (@RemiLehe)
- The order of the pixels in `Screen.reading` was changed to start from the bottom left instead of the top left. This is now consistent with the `Screen.pixel_bin_centers` and `Screen.pixel_bin_edges` properties. (see #408) (@jank324)

### 🚀 Features

- Implement `split` method for the `Solenoid` element (see #380) (@cr-xu)
- Implement a more robust RPN parser, fixing a bug where short strings in an Elegant variable definition would cause parsing to fail. (see #387, #417) (@amylizzle, @Hespe, @jank324)
- Add a `Sextupole` element (see #406) (@jank324, @Hespe)

### 🐛 Bug fixes

- Fix issue where semicolons after an Elegant line would cause parsing to fail (see #383) (@amylizzle)
- Fix Twiss plot to plot samples also after elements in nested (see #388) (@RemiLehe)
- Fix issue where generating screen images did not work on GPU because `Screen.pixel_bin_centers` was not on the same device (see #372) (@roussel-ryan, @jank324)
- Fix issue where `Quadrupole.tracking_method` was not preserved on cloning (see #404) (@RemiLehe, @jank324)
- The vertical screen misalignment is now correctly applied to `y` instead of `px` (see #405) (@RemiLehe)
- Fix issues when generating screen images caused by the sign of particle charges (see #394) (@Hespe, @jank324)
- Fix an issue where newer versions of `torch` only accept a `torch.Tensor` as input to `torch.rad2deg` (see #417) (@jank324)
- Fix bug that caused correlations to be lost in the conversion from a `ParameterBeam` to a `ParticleBeam` (see #408) (@jank324, @Hespe)

### 🐆 Other

- Temporarily limit `torch` dependency to `2.6` or lower to avoid `abort trap: 6` error with `2.7` (at least on macOS) (see #419) (@jank324)

### 🌟 First Time Contributors

- Amelia Pollard (@amylizzle)

## [v0.7.1](https://github.com/desy-ml/cheetah/releases/tag/v0.7.1) (2025-03-21)

### 🚨 Breaking Changes

- The `incoming` argument of `Segment.plot_overview` is no longer optional. This change also affects the order of the arguments. Fixes an exception that was raised by an underlying plot function that requires `incoming` to be set. (see #316, #344) (@Hespe)
- Python 3.9 is no longer supported. This does not immediately break existing code, but might cause it to break in the future. (see #325) (@jank324)
- The covariance properties of the different beam classes were renamed from names like `cor_x` and `sigma_xpx` to consistent names like `cov_xpx` (see #331) (@jank324)
- The signature of the `transfer_map` method of all element subclasses was extended by a non-optional `species` argument (see #276) (@cr-xu, @jank324, @Hespe)
- `ParticleBeam.plot_distribution` allows for Seaborn-style passing of `axs` and returns the latter as well. In line with that change for the purpose of overlaying distributions, the `contour` argument of `ParticleBeam.plot_2d_distribution` was replaced by a `style` argument. (see #330) (@jank324)
- The default values for `total_charge` in both beam classes are no longer `0.0` but more sensible values (see #377) (@jank324)
- `ParameterBeam._mu` and `ParameterBeam._cov` were renamed to `ParameterBeam.mu` and `ParameterBeam.cov` (see #378) (@jank324)

### 🚀 Features

- `ParticleBeam` now supports importing from and exporting to [openPMD-beamphysics](https://github.com/ChristopherMayes/openPMD-beamphysics) HDF5 files and `ParticleGroup` objects. This allows for easy conversion to and from other file formats supported by openPMD-beamphysics. (see #305, #320) (@cr-xu, @Hespe)
- Add `marker`, `quadrupole` and `csbend` element names to the Elegant converter (see #327) (@jank324)
- Add Python 3.13 support (see #275) (@jank324)
- Methods `to_parameter_beam` and `to_particle_beam` have been added for convenient conversion between `ParticleBeam` and `ParameterBeam` (see #331) (@jank324)
- Beam classes now have the `mu_tau` and `mu_p` properties on their interfaces (see #331) (@jank324)
- Lattice and beam converters now adhere to the default torch `dtype` when no explicit `dtype` is passed (see #340) (@Hespe, @jank324)
- Add options to include or exclude the first and last element when retrieving a `Segment.subcell` and improve error handling (see #350) (@Hespe, @jank324)
- Add support for particle species through a new `Species` class (see #276, #376) (@cr-xu, @jank324, @Hespe)
- Various optimisations for a roughly 2x speed improvement over `v0.7.0` (see #367) (@jank324, @Hespe)

### 🐛 Bug fixes

- Fix issue where a space before a comma could cause the Elegant and Bmad converters to fail (see #327) (@jank324)
- Fix issue of `BPM` and `Screen` not properly converting the `dtype` of their readings (see #335) (@Hespe)
- Fix `is_active` and `is_skippable` of some elements not being boolean properties (see #357) (@jank324)

### 🐆 Other

- Test tolerances were adjusted reduce the chance of random test failures (see #309, #324) (@Hespe, @jank324)
- The copyright years were updated to 2025 (see #318) (@jank324)
- The broken institution logo rendering in the documentation has been fixed (see #318) (@jank324)
- Added `pyproject.toml` to conform with PEP 660 as enforced as of pip 25 for editable installs (see #334) (@jank324)
- Add TUHH logo to contributing institution logos (see #338) (@jank324)
- The tests for backward-mode differentiation with space charge was improved by checking the accuracy of the gradients (see #339) (@RemiLehe)
- A tests for forward-mode differentiation with space charge was added (see #339) (@RemiLehe)
- Link to different ImpactX example in test docstring (see #341) (@ax3l)
- Add link to the new Discord server (see #355, #382) (@jank324)
- Fix typo that said "quadrupole" in a dipole docstring (see #358) (@jank324)
- Type annotations were updated to the post-PEP 585/604... style (see #360) (@jank324)
- Add badge to the README for the number of downloads from PyPI (see #364) (@jank324)

## [v0.7.0](https://github.com/desy-ml/cheetah/releases/tag/v0.7.0) (2024-12-13)

We are proud to announce this new major release of Cheetah! This is probably the biggest release since the original Cheetah release, with many with significant upgrades under the hood. Cheetah is now fully vectorised and compatible with PyTorch broadcasting rules, while additional physics and higher fidelity options for existing physics have also been introduced. Despite extensive testing, you might still encounter a few bugs. Please report them by opening an issue, so we can fix them as soon as possible and improve the experience for everyone.

### 🚨 Breaking Changes

- Cheetah is now vectorised. This means that you can run multiple simulations in parallel by passing a batch of beams and settings, resulting a number of interfaces being changed. For Cheetah developers this means that you now have to account for an arbitrary-dimensional tensor of most of the properties of you element, rather than a single value, vector or whatever else a property was before. (see #116, #157, #170, #172, #173, #198, #208, #213, #215, #218, #229, #233, #258, #265, #284, #291) (@jank324, @cr-xu, @Hespe, @roussel-ryan)
- As part of the vectorised rewrite, the `Aperture` no longer removes particles. Instead, `ParticleBeam.survival_probabilities` tracks the probability that a particle has survived (i.e. the inverse probability that it has been lost). This also comes with the removal of `Beam.empty`. Note that particle losses in `Aperture` are currently not differentiable. This will be addressed in a future release. (see #268) (@cr-xu, @jank324)
- The fifth particle coordinate `s` is renamed to `tau`. Now Cheetah uses the canonical variables in phase space $(x,px=\frac{P_x}{p_0},y,py, \tau=c\Delta t, \delta=\Delta E/{p_0 c})$. In addition, the trailing "s" was removed from some beam property names (e.g. `beam.xs` becomes `beam.x`). (see #163, #284) (@cr-xu, @Hespe)
- `Screen` no longer blocks the beam (by default). To return to old behaviour, set `Screen.is_blocking = True`. (see #208) (@jank324, @roussel-ryan)
- The way `dtype`s are determined is now more in line with PyTorch's conventions. This may cause different-than-expected `dtype`s in old code. (see #254) (@Hespe, @jank324)
- `Beam.parameters()` no longer shadows `torch.nn.Module.parameters()`. The previously returned properties now need to be queried individually. (see #300) (@Hespe)
- `e1` and `e2` in `Dipole` and `RBend` have been renamed and made more consistent between the different magnet types. They now have prefixes `dipole_` and `rbend_` respectively. (see #289) (@Hespe, @jank324)
- The `_transfer_map` property of `CustomTransferMap` has been renamed to `predefined_transfer_map`. (see #289) (@Hespe, @jank324)

### 🚀 Features

- `CustomTransferMap` elements created by combining multiple other elements will now reflect that in their `name` attribute (see #100) (@jank324)
- Add a new class method for `ParticleBeam` to generate a 3D uniformly distributed ellipsoidal beam (see #146) (@cr-xu, @jank324)
- Add Python 3.12 support (see #161) (@jank324)
- Implement space charge using Green's function in a `SpaceChargeKick` element (see #142) (@greglenerd, @RemiLehe, @ax3l, @cr-xu, @jank324)
- `Segment`s can now be imported from Bmad to devices other than `torch.device("cpu")` and dtypes other than `torch.float32` (see #196, #206) (@jank324)
- `Screen` now offers the option to use KDE for differentiable images (see #200) (@cr-xu, @roussel-ryan)
- Moving `Element`s and `Beam`s to a different `device` and changing their `dtype` like with any `torch.nn.Module` is now possible (see #209) (@jank324)
- `Quadrupole` now supports tracking with Cheetah's matrix-based method or with Bmad's more accurate method (see #153) (@jp-ga, @jank324)
- Port Bmad-X tracking methods to Cheetah for `Quadrupole`, `Drift`, and `Dipole` (see #153, #240) (@jp-ga, @jank324)
- Add `TransverseDeflectingCavity` element (following the Bmad-X implementation) (see #240, #278 #296) (@jp-ga, @cr-xu, @jank324)
- `Dipole` and `RBend` now take a focusing moment `k1` (see #235, #247) (@Hespe)
- Implement a converter for lattice files imported from Elegant (see #222, #251, #273, #281) (@Hespe, @jank324)
- `Beam` and `Element` objects now have a `.clone()` method to create a deep copy (see #289) (@Hespe, @jank324)
- `ParticleBeam` now comes with methods for plotting the beam distribution in a variety of ways (see #292) (@roussel-ryan, @jank324)

### 🐛 Bug fixes

- Now all `Element` have a default length of `torch.zeros((1))`, fixing occasional issues with using elements without length, such as `Marker`, `BPM`, `Screen`, and `Aperture`. (see #143) (@cr-xu)
- Fix bug in `Cavity` `_track_beam` (see #150) (@jp-ga)
- Fix issue where dipoles would not get a unique name by default (see #186) (@Hespe)
- Add `name` to `Drift` element `__repr__` (see #201) (@ansantam)
- Fix bug where `dtype` was not used when creating a `ParameterBeam` from Twiss parameters (see #206) (@jank324)
- Fix bug after running `Segment.inactive_elements_as_drifts` the drifts could have the wrong `dtype` (see #206) (@jank324)
- Fix an issue where splitting elements would result in splits with a different `dtype` (see #211) (@jank324)
- Fix issue in Bmad import where collimators had no length by interpreting them as `Drift` + `Aperture` (see #249) (@jank324)
- Fix NumPy 2 compatibility issues with PyTorch on Windows (see #220, #242) (@Hespe)
- Fix issue with Dipole hgap conversion in Bmad import (see #261) (@cr-xu)
- Fix plotting for segments that contain tensors with `require_grad=True` (see #288) (@Hespe)
- Fix bug where `Element.length` could not be set as a `torch.nn.Parameter` (see #301) (@jank324, @Hespe)
- Fix registration of `torch.nn.Parameter` at initilization for elements and beams (see #303) (@Hespe)
- Fix warnings about NumPy deprecations and unintentional tensor clones (see #308) (@Hespe)

### 🐆 Other

- Update versions of some steps used by GitHub actions to handle Node.js 16 end-of-life (@jank324)
- Update versions in pre-commit config (see #148) (@jank324)
- Split `accelerator` and `beam` into separate submodules (see #158) (@jank324)
- Update reference from arXiv preprint to PRAB publication (see #166) (@jank324)
- Rename converter modules to the respective name of the accelerator code (see #167) (@jank324)
- Added imports to the code example in the README (see #188) (@jank324)
- Refactor definitions of physical constants (see #189) (@Hespe)
- Fix the quadrupole strength units in the quadrupole docstring (see #202) (@ansantam)
- Add CI runs for macOS (arm64) and Windows (see #226) (@cr-xu, @jank324, @Hespe)
- Clean up CI pipelines (see #243, #244) (@jank324)
- Fix logo display in README (see #252) (@jank324)
- Made `Beam` an abstract class (see #284) (@Hespe)
- Releases are now automatically archived on Zenodo and given a DOI (@jank324)
- The Acknowledgements section in the README has been updated to reflect new contributors (see #304) (@jank324, @AnEichler)

### 🌟 First Time Contributors

- Grégoire Charleux (@greglenerd)
- Remi Lehe (@RemiLehe)
- Axel Huebl (@ax3l)
- Juan Pablo Gonzalez-Aguilera (@jp-ga)
- Andrea Santamaria Garcia (@ansantam)
- Ryan Roussel (@roussel-ryan)
- Christian Hespe (@Hespe)
- Annika Eichler (@AnEichler)

## [v0.6.3](https://github.com/desy-ml/cheetah/releases/tag/v0.6.3) (2024-03-28)

### 🐛 Bug fixes

- Fix bug in `Cavity` transfer map bug. (see #129 and #135) (@cr-xu)

### 🐆 Other

- Add GPL 3 licence (see #131) (@jank324)

## [v0.6.2](https://github.com/desy-ml/cheetah/releases/tag/v0.6.2) (2024-02-13)

### 🚨 Breaking Changes

- The handling of `device` and `dtype` was overhauled. They might not behave as expected. `Element`s also no longer have a `device` attribute. (see #115) (@jank324)

### 🚀 Features

- Add charge to the `ParameterBeam` and `ParticleBeam` classes (see #86) (@cr-xu)
- Add opt-in speed optimisations (see #88) (@jank324)

### 🐛 Bug fixes

- Fix the transfer maps in `Drift` and `Dipole`; Add R56 in horizontal and vertical correctors modelling (see #90) (@cr-xu)
- Fix fringe_field_exit of `Dipole` is overwritten by `fringe_field` bug (see #99) (@cr-xu)
- Fix error caused by mismatched devices on machines with CUDA GPUs (see #97 and #115) (@jank324)
- Fix error raised when tracking a `ParameterBeam` through an active `BPM` (see #101) (@jank324)
- Fix error in ASTRA beam import where the energy was set to `float64` instead of `float32` (see #111) (@jank324)
- Fix missing passing of `total_charge` in `ParameterBeam.transformed_to` (see #112) (@jank324)
- Fix `Cavitiy.__repr__` printing `voltage` value for `phase` property (see #121) (@jank324)

### 🐆 Other

- Add pull request template (see #97) (@jank324)
- Add _Acknowledgements_ section to README (see #103) (@jank324)
- `benchmark` directory was moved to `desy-ml/cheetah-demos` repository (see #108) (@jank324)
- Update citations to new arXiv preprint (see #117) (@jank324)
- Improve the docstring with proper units for the phase space dimensions (see #122) (@cr-xu)
- Link to the new paper (on arXiv) in the documentation (see #125) (@jank324)

## [v0.6.1](https://github.com/desy-ml/cheetah/releases/tag/v0.6.1) (2023-09-17)

### 🐛 Bug fixes

- Fix issue where `converters` submodule was not installed properly (see 1562496) (@jank324)

## [v0.6.0](https://github.com/desy-ml/cheetah/releases/tag/v0.6.0) (2023-09-15)

### 🚨 Breaking Changes

- Cheetah elements are now subclasses of `torch.nn.Module`, where the parameters should always be `torch.Tensor`. This makes cheetah a _fully differentiable simulation code_. (see #11)
- The `cell` keyword argument of `cheetah.Segment` has been renamed to `elements`.
- Element and beam parameters must now always be passed to the constructor or set afterwards as a `torch.Tensor`. It is no longer possible to use `float`, `int` or `np.ndarray`. (see #11)

### 🚀 Features

- Convert from Bmad lattices files (see #65) (@jank324)
- Add proper transfer map for cavity (see #65) (@jank324, @cr-xu)
- Twiss parameter calculation and generate new beam from twiss parameter (see #62) (@jank324, @cr-xu)
- Saving and loading lattices from LatticeJSON (see #9) (@cr-xu)
- Nested `Segment`s can now be flattened (@jank324)
- Ocelot converter adds support for `Cavity`, `TDCavity`, `Marker`, `Monitor`, `RBend`, `SBend`, `Aperture` and `Solenoid` (see #78) (@jank324)

### 🐛 Bug fixes

- Fix dependencies on readthedocs (see #54) (@jank324)
- Fix error when tracking `ParameterBeam` through segment on CPU (see #68) (@cr-xu)

### 🐆 Other

- Add `CHANGELOG.md` (see #74)
- Improved documentation on converting Marker object into cheetah (see #58) (#jank324)

## [v0.5.19](https://github.com/desy-ml/cheetah/releases/tag/v0.5.19) (2023-05-22)

### 🚀 Features

- Better error messages when beam and accelerator devices don't match (@FelixTheilen)

### 🐛 Bug fixes

- Fix BPM issue with `ParameterBeam` (@FelixTheilen)
- Fix wrong screen reading dimensions (@cr-xu)

### 🐆 Other

- Improve docstrings (@FelixTheilen)
- Implement better testing with _pytest_ (@FelixTheilen)
- Setup formatting with `black` and `isort` as well as `flake8` listing (@cr-xu)
- Add type annotations (@jank324)
- Setup Sphinx documentation on readthedocs (@jank324)

## [v0.5.18](https://github.com/desy-ml/cheetah/releases/tag/v0.5.18) (2023-02-06)

### 🐛 Bug Fixes

- Fix issue where multivariate_normal() crashes because cov is not positive-semidefinite.

## [v0.5.17](https://github.com/desy-ml/cheetah/releases/tag/v0.5.17) (2023-02-05)

### 🚀 New Features

- Faster screen reading simulation by using torch.histogramdd()

## [v0.5.16](https://github.com/desy-ml/cheetah/releases/tag/v0.5.16) (2023-02-02)

### 🐛 Bug Fixes

- Fix bug where some screens from the ARES Ocelot lattice were converted to Drift elements.

## [v0.5.15](https://github.com/desy-ml/cheetah/releases/tag/v0.5.15) (2022-10-12)

### 🚀 New Features

- Ocelot has been removed as a mandatory dependency and is now only needed when someone wants to convert from Ocelot objects.

### 🐛 Bug Fixes

- An error that only packages with all dependencies available on PyPI can be installed from PyPI has been fixed.

## [v0.5.14](https://github.com/desy-ml/cheetah/releases/tag/v0.5.14) (2022-09-28)

### 🚀 Features

- Introduce black for code formatting and isort for import organisation.
- Prepare release on PyPI as cheetah-accelerator.

## [v0.5.13](https://github.com/desy-ml/cheetah/releases/tag/v0.5.13) (2022-07-26)

### 🚀 Features

- Add caching of Screen.reading to avoid expensive recomputation

### 🐛 Bug Fixes

- Fix install dependencies

## [v0.5.12](https://github.com/desy-ml/cheetah/releases/tag/v0.5.12) (2022-06-16)

- First Release of Cheetah 🐆🎉<|MERGE_RESOLUTION|>--- conflicted
+++ resolved
@@ -15,11 +15,7 @@
 - `Segment` now has new functions `beam_along_segment_generator` and `get_beam_attrs_along_segment` for easily retrieving beam objects and their properties. The plot functions have been refactored to use these, and two functions `plot_beam_attrs` and `plot_beam_attrs_over_lattice` were added for straightforward plotting of different beam attributes in a single line of code. (see #436, #440) (@jank324, @amylizzle)
 - `Beam` subclasses now track their `s` position along the beamline (see #436) (@jank324)
 - There is a warning now when converting elements from Elegant or Bmad that have names which are invalid for use with the `segment.element_name` syntax, and add a convenience method for explicitly converting these names to valid Python variable names. (see #411) (@amylizzle, @jank324)
-<<<<<<< HEAD
-=======
 - Rotation matrices are no longer computed twice for forward and backward phase space rotations (see #452) (@Hespe)
-- Warning messages, which were previously just printed are now produced using the `warnings` module, brining with it all the features of the latter. (see #450) (@Hespe, @jank324)
->>>>>>> 6bc83a1e
 
 ### 🐛 Bug fixes
 
