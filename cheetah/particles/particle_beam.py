import itertools
from typing import List, Literal, Optional, Tuple, Union

import numpy as np
import torch
from matplotlib import pyplot as plt
from scipy import constants
from scipy.ndimage import gaussian_filter
from torch.distributions import MultivariateNormal

from cheetah.particles.beam import Beam
from cheetah.particles.species import Species
from cheetah.utils import (
    elementwise_linspace,
    format_axis_as_percentage,
    format_axis_with_prefixed_unit,
    unbiased_weighted_covariance,
    unbiased_weighted_std,
    verify_device_and_dtype,
)

speed_of_light = torch.tensor(constants.speed_of_light)  # In m/s


class ParticleBeam(Beam):
    """
    Beam of charged particles, where each particle is simulated.

    :param particles: List of 7-dimensional particle vectors.
    :param energy: Reference energy of the beam in eV.
    :param particle_charges: Charges of the macroparticles in the beam in C.
    :param survival_probabilities: Vector of probabilities that each particle has
        survived (i.e. not been lost), where 1.0 means the particle has survived and
        0.0 means the particle has been lost. Defaults to ones.
    :param species: Particle species of the beam. Defaults to electron.
    :param device: Device to move the beam's particle array to. If set to `"auto"` a
        CUDA GPU is selected if available. The CPU is used otherwise.
    :param dtype: Data type of the generated particles.
    """

    PRETTY_DIMENSION_LABELS = {
        "x": r"$x$",
        "px": r"$p_x$",
        "y": r"$y$",
        "py": r"$p_y$",
        "tau": r"$\tau$",
        "p": r"$\delta$",
    }

    def __init__(
        self,
        particles: torch.Tensor,
        energy: torch.Tensor,
        particle_charges: Optional[torch.Tensor] = None,
        survival_probabilities: Optional[torch.Tensor] = None,
        species: Optional[Species] = None,
        device=None,
        dtype=None,
    ) -> None:
        device, dtype = verify_device_and_dtype(
            [particles, energy, particle_charges], device, dtype
        )
        factory_kwargs = {"device": device, "dtype": dtype}
        super().__init__()

        assert (
            particles.shape[-2] > 0 and particles.shape[-1] == 7
        ), "Particle vectors must be 7-dimensional."

        self.register_buffer("particles", None)
        self.register_buffer("energy", None)
        self.register_buffer(
            "particle_charges", torch.zeros(particles.shape[-2], **factory_kwargs)
        )
        self.register_buffer(
            "survival_probabilities", torch.ones(particles.shape[-2], **factory_kwargs)
        )

        self.particles = particles.to(**factory_kwargs)
        self.energy = energy.to(**factory_kwargs)
        if particle_charges is not None:
            self.particle_charges = particle_charges.to(**factory_kwargs)
        if survival_probabilities is not None:
            self.survival_probabilities = survival_probabilities.to(**factory_kwargs)

        self.species = species if species is not None else Species("electron")

    @classmethod
    def from_parameters(
        cls,
        num_particles: int = 100_000,
        mu_x: Optional[torch.Tensor] = None,
        mu_px: Optional[torch.Tensor] = None,
        mu_y: Optional[torch.Tensor] = None,
        mu_py: Optional[torch.Tensor] = None,
        mu_tau: Optional[torch.Tensor] = None,
        mu_p: Optional[torch.Tensor] = None,
        sigma_x: Optional[torch.Tensor] = None,
        sigma_px: Optional[torch.Tensor] = None,
        sigma_y: Optional[torch.Tensor] = None,
        sigma_py: Optional[torch.Tensor] = None,
        sigma_tau: Optional[torch.Tensor] = None,
        sigma_p: Optional[torch.Tensor] = None,
        cov_xpx: Optional[torch.Tensor] = None,
        cov_ypy: Optional[torch.Tensor] = None,
        cov_taup: Optional[torch.Tensor] = None,
        energy: Optional[torch.Tensor] = None,
        total_charge: Optional[torch.Tensor] = None,
        species: Optional[Species] = None,
        device=None,
        dtype=None,
    ) -> "ParticleBeam":
        """
        Generate Cheetah Beam of random particles.

        :param num_particles: Number of particles to generate.
        :param mu_x: Center of the particle distribution on x in meters.
        :param mu_px: Center of the particle distribution on px, dimensionless.
        :param mu_y: Center of the particle distribution on y in meters.
        :param mu_py: Center of the particle distribution on py , dimensionless.
        :param mu_tau: Center of the particle distribution on tau (longitudinal) in
            meters.
        :param mu_p: Center of the particle distribution on p, dimensionless.
        :param sigma_x: Sigma of the particle distribution in x direction in meters.
        :param sigma_px: Sigma of the particle distribution in px direction,
            dimensionless.
        :param sigma_y: Sigma of the particle distribution in y direction in meters.
        :param sigma_py: Sigma of the particle distribution in py direction,
            dimensionless.
        :param sigma_tau: Sigma of the particle distribution in longitudinal direction,
            in meters.
        :param sigma_p: Sigma of the particle distribution in longitudinal momentum,
            dimensionless.
        :param cov_xpx: Correlation between x and px.
        :param cov_ypy: Correlation between y and py.
        :param cov_taup: Correlation between s and p.
        :param energy: Energy of the beam in eV.
        :param total_charge: Total charge of the beam in C.
        :param species: Particle species of the beam. Defaults to electron.
        :param device: Device to move the beam's particle array to. If set to `"auto"` a
            CUDA GPU is selected if available. The CPU is used otherwise.
        :param dtype: Data type of the generated particles.
        :return: ParticleBeam with random particles.
        """
        # Extract device and dtype from given arguments
        device, dtype = verify_device_and_dtype(
            [
                mu_x,
                mu_px,
                mu_y,
                mu_py,
                mu_tau,
                mu_p,
                sigma_x,
                sigma_px,
                sigma_y,
                sigma_py,
                sigma_tau,
                sigma_p,
                cov_xpx,
                cov_ypy,
                cov_taup,
                energy,
                total_charge,
            ],
            device,
            dtype,
        )
        factory_kwargs = {"device": device, "dtype": dtype}

        # Set default values without function call in function signature
        mu_x = mu_x if mu_x is not None else torch.tensor(0.0, **factory_kwargs)
        mu_px = mu_px if mu_px is not None else torch.tensor(0.0, **factory_kwargs)
        mu_y = mu_y if mu_y is not None else torch.tensor(0.0, **factory_kwargs)
        mu_py = mu_py if mu_py is not None else torch.tensor(0.0, **factory_kwargs)
        mu_tau = mu_tau if mu_tau is not None else torch.tensor(0.0, **factory_kwargs)
        mu_p = mu_p if mu_p is not None else torch.tensor(0.0, **factory_kwargs)
        sigma_x = (
            sigma_x if sigma_x is not None else torch.tensor(175e-9, **factory_kwargs)
        )
        sigma_px = (
            sigma_px if sigma_px is not None else torch.tensor(2e-7, **factory_kwargs)
        )
        sigma_y = (
            sigma_y if sigma_y is not None else torch.tensor(175e-9, **factory_kwargs)
        )
        sigma_py = (
            sigma_py if sigma_py is not None else torch.tensor(2e-7, **factory_kwargs)
        )
        sigma_tau = (
            sigma_tau if sigma_tau is not None else torch.tensor(1e-6, **factory_kwargs)
        )
        sigma_p = (
            sigma_p if sigma_p is not None else torch.tensor(1e-6, **factory_kwargs)
        )
        cov_xpx = (
            cov_xpx if cov_xpx is not None else torch.tensor(0.0, **factory_kwargs)
        )
        cov_ypy = (
            cov_ypy if cov_ypy is not None else torch.tensor(0.0, **factory_kwargs)
        )
        cov_taup = (
            cov_taup if cov_taup is not None else torch.tensor(0.0, **factory_kwargs)
        )
        energy = energy if energy is not None else torch.tensor(1e8, **factory_kwargs)
        total_charge = (
            total_charge
            if total_charge is not None
            else torch.tensor(0.0, **factory_kwargs)
        )
        particle_charges = (
            torch.ones((*total_charge.shape, num_particles), **factory_kwargs)
            * total_charge.unsqueeze(-1)
            / num_particles
        )

        mu_x, mu_px, mu_y, mu_py, mu_tau, mu_p = torch.broadcast_tensors(
            mu_x, mu_px, mu_y, mu_py, mu_tau, mu_p
        )
        mean = torch.stack([mu_x, mu_px, mu_y, mu_py, mu_tau, mu_p], dim=-1)

        (
            sigma_x,
            sigma_px,
            cov_xpx,
            sigma_y,
            sigma_py,
            cov_ypy,
            sigma_tau,
            sigma_p,
            cov_taup,
        ) = torch.broadcast_tensors(
            sigma_x,
            sigma_px,
            cov_xpx,
            sigma_y,
            sigma_py,
            cov_ypy,
            sigma_tau,
            sigma_p,
            cov_taup,
        )
        cov = torch.zeros(*sigma_x.shape, 6, 6, **factory_kwargs)
        cov[..., 0, 0] = sigma_x**2
        cov[..., 0, 1] = cov_xpx
        cov[..., 1, 0] = cov_xpx
        cov[..., 1, 1] = sigma_px**2
        cov[..., 2, 2] = sigma_y**2
        cov[..., 2, 3] = cov_ypy
        cov[..., 3, 2] = cov_ypy
        cov[..., 3, 3] = sigma_py**2
        cov[..., 4, 4] = sigma_tau**2
        cov[..., 4, 5] = cov_taup
        cov[..., 5, 4] = cov_taup
        cov[..., 5, 5] = sigma_p**2

        vector_shape = torch.broadcast_shapes(mean.shape[:-1], cov.shape[:-2])
        mean = mean.expand(*vector_shape, 6)
        cov = cov.expand(*vector_shape, 6, 6)
        particles = torch.ones((*vector_shape, num_particles, 7), **factory_kwargs)
        distributions = [
            MultivariateNormal(sample_mean, covariance_matrix=sample_cov)
            for sample_mean, sample_cov in zip(mean.view(-1, 6), cov.view(-1, 6, 6))
        ]
        particles[..., :6] = torch.stack(
            [distribution.sample((num_particles,)) for distribution in distributions],
            dim=0,
        ).view(*vector_shape, num_particles, 6)

        return cls(
            particles,
            energy,
            particle_charges=particle_charges,
            species=species,
            device=device,
            dtype=dtype,
        )

    @classmethod
    def from_twiss(
        cls,
        num_particles: int = 100_000,
        beta_x: Optional[torch.Tensor] = None,
        alpha_x: Optional[torch.Tensor] = None,
        emittance_x: Optional[torch.Tensor] = None,
        beta_y: Optional[torch.Tensor] = None,
        alpha_y: Optional[torch.Tensor] = None,
        emittance_y: Optional[torch.Tensor] = None,
        energy: Optional[torch.Tensor] = None,
        sigma_tau: Optional[torch.Tensor] = None,
        sigma_p: Optional[torch.Tensor] = None,
        cov_taup: Optional[torch.Tensor] = None,
        total_charge: Optional[torch.Tensor] = None,
        species: Optional[Species] = None,
        device=None,
        dtype=None,
    ) -> "ParticleBeam":
        # Extract device and dtype from given arguments
        device, dtype = verify_device_and_dtype(
            [
                beta_x,
                alpha_x,
                emittance_x,
                beta_y,
                alpha_y,
                emittance_y,
                energy,
                sigma_tau,
                sigma_p,
                cov_taup,
                total_charge,
            ],
            device,
            dtype,
        )
        factory_kwargs = {"device": device, "dtype": dtype}

        # Set default values without function call in function signature
        beta_x = beta_x if beta_x is not None else torch.tensor(0.0, **factory_kwargs)
        alpha_x = (
            alpha_x if alpha_x is not None else torch.tensor(0.0, **factory_kwargs)
        )
        emittance_x = (
            emittance_x
            if emittance_x is not None
            else torch.tensor(7.1971891e-13, **factory_kwargs)
        )
        beta_y = beta_y if beta_y is not None else torch.tensor(0.0, **factory_kwargs)
        alpha_y = (
            alpha_y if alpha_y is not None else torch.tensor(0.0, **factory_kwargs)
        )
        emittance_y = (
            emittance_y
            if emittance_y is not None
            else torch.tensor(7.1971891e-13, **factory_kwargs)
        )
        energy = energy if energy is not None else torch.tensor(1e8, **factory_kwargs)
        sigma_tau = (
            sigma_tau if sigma_tau is not None else torch.tensor(1e-6, **factory_kwargs)
        )
        sigma_p = (
            sigma_p if sigma_p is not None else torch.tensor(1e-6, **factory_kwargs)
        )
        cov_taup = (
            cov_taup if cov_taup is not None else torch.tensor(0.0, **factory_kwargs)
        )
        total_charge = (
            total_charge
            if total_charge is not None
            else torch.tensor(0.0, **factory_kwargs)
        )

        sigma_x = torch.sqrt(beta_x * emittance_x)
        sigma_px = torch.sqrt(emittance_x * (1 + alpha_x**2) / beta_x)
        sigma_y = torch.sqrt(beta_y * emittance_y)
        sigma_py = torch.sqrt(emittance_y * (1 + alpha_y**2) / beta_y)
        cov_xpx = -emittance_x * alpha_x
        cov_ypy = -emittance_y * alpha_y

        return cls.from_parameters(
            num_particles=num_particles,
            mu_x=torch.tensor(0.0, **factory_kwargs),
            mu_px=torch.tensor(0.0, **factory_kwargs),
            mu_y=torch.tensor(0.0, **factory_kwargs),
            mu_py=torch.tensor(0.0, **factory_kwargs),
            sigma_x=sigma_x,
            sigma_px=sigma_px,
            sigma_y=sigma_y,
            sigma_py=sigma_py,
            sigma_tau=sigma_tau,
            sigma_p=sigma_p,
            energy=energy,
            cov_taup=cov_taup,
            cov_xpx=cov_xpx,
            cov_ypy=cov_ypy,
            total_charge=total_charge,
            species=species,
            device=device,
            dtype=dtype,
        )

    @classmethod
    def uniform_3d_ellipsoid(
        cls,
        num_particles: int = 100_000,
        radius_x: Optional[torch.Tensor] = None,
        radius_y: Optional[torch.Tensor] = None,
        radius_tau: Optional[torch.Tensor] = None,
        sigma_px: Optional[torch.Tensor] = None,
        sigma_py: Optional[torch.Tensor] = None,
        sigma_p: Optional[torch.Tensor] = None,
        energy: Optional[torch.Tensor] = None,
        total_charge: Optional[torch.Tensor] = None,
        species: Optional[Species] = None,
        device=None,
        dtype=None,
    ):
        """
        Generate a particle beam with spatially uniformly distributed particles inside
        an ellipsoid, i.e. a waterbag distribution.

        Note that:
         - The generated particles do not have correlation in the momentum directions,
           and by default a cold beam with no divergence is generated.

        :param num_particles: Number of particles to generate.
        :param radius_x: Radius of the ellipsoid in x direction in meters.
        :param radius_y: Radius of the ellipsoid in y direction in meters.
        :param radius_tau: Radius of the ellipsoid in tau (longitudinal) direction
            in meters.
        :param sigma_px: Sigma of the particle distribution in px direction,
            dimensionless, default is 0.
        :param sigma_py: Sigma of the particle distribution in py direction,
            dimensionless, default is 0.
        :param sigma_p: Sigma of the particle distribution in p, dimensionless.
        :param energy: Reference energy of the beam in eV.
        :param total_charge: Total charge of the beam in C.
        :param species: Particle species of the beam. Defaults to electron.
        :param device: Device to move the beam's particle array to. If set to `"auto"` a
            CUDA GPU is selected if available. The CPU is used otherwise.
        :param dtype: Data type of the generated particles.
        :return: ParticleBeam with uniformly distributed particles inside an ellipsoid.
        """
        # Extract device and dtype from given arguments
        device, dtype = verify_device_and_dtype(
            [
                radius_x,
                radius_y,
                radius_tau,
                sigma_px,
                sigma_py,
                sigma_p,
                energy,
                total_charge,
            ],
            device,
            dtype,
        )
        factory_kwargs = {"device": device, "dtype": dtype}

        # Set default values without function call in function signature
        # NOTE that this does not need to be done for values that are passed to the
        # Gaussian beam generation.
        radius_x = (
            radius_x if radius_x is not None else torch.tensor(1e-3, **factory_kwargs)
        )
        radius_y = (
            radius_y if radius_y is not None else torch.tensor(1e-3, **factory_kwargs)
        )
        radius_tau = (
            radius_tau
            if radius_tau is not None
            else torch.tensor(1e-3, **factory_kwargs)
        )

        # Generate an uncorrelated Gaussian beam
        beam = cls.from_parameters(
            num_particles=num_particles,
            mu_px=torch.tensor(0.0, **factory_kwargs),
            mu_py=torch.tensor(0.0, **factory_kwargs),
            sigma_x=radius_x,  # Only a placeholder, will be overwritten
            sigma_px=sigma_px,
            sigma_y=radius_y,  # Only a placeholder, will be overwritten
            sigma_py=sigma_py,
            sigma_tau=radius_tau,  # Only a placeholder, will be overwritten
            sigma_p=sigma_p,
            energy=energy,
            total_charge=total_charge,
            species=species,
            device=device,
            dtype=dtype,
        )

        # Extract the batch dimension of the beam
        vector_shape = beam.sigma_x.shape

        # Generate random particles in unit sphere in polar coodinates
        # r: radius, 3rd root for uniform distribution in sphere volume
        # theta: polar angle, arccos for uniform distribution in sphere surface
        # phi: azimuthal angle, uniform between 0 and 2*pi
        r = torch.pow(torch.rand(*vector_shape, num_particles), 1 / 3)
        theta = torch.arccos(2 * torch.rand(*vector_shape, num_particles) - 1)
        phi = torch.rand(*vector_shape, num_particles) * 2 * torch.pi

        # Convert to Cartesian coordinates
        x = r * torch.sin(theta) * torch.cos(phi)
        y = r * torch.sin(theta) * torch.sin(phi)
        tau = r * torch.cos(theta)

        # Replace the spatial coordinates with the generated ones.
        # This involves distorting the unit sphere into the desired ellipsoid.
        beam.x = x * radius_x.unsqueeze(-1)
        beam.y = y * radius_y.unsqueeze(-1)
        beam.tau = tau * radius_tau.unsqueeze(-1)

        return beam

    @classmethod
    def make_linspaced(
        cls,
        num_particles: int = 10,
        mu_x: Optional[torch.Tensor] = None,
        mu_px: Optional[torch.Tensor] = None,
        mu_y: Optional[torch.Tensor] = None,
        mu_py: Optional[torch.Tensor] = None,
        mu_tau: Optional[torch.Tensor] = None,
        mu_p: Optional[torch.Tensor] = None,
        sigma_x: Optional[torch.Tensor] = None,
        sigma_px: Optional[torch.Tensor] = None,
        sigma_y: Optional[torch.Tensor] = None,
        sigma_py: Optional[torch.Tensor] = None,
        sigma_tau: Optional[torch.Tensor] = None,
        sigma_p: Optional[torch.Tensor] = None,
        energy: Optional[torch.Tensor] = None,
        total_charge: Optional[torch.Tensor] = None,
        species: Optional[Species] = None,
        device=None,
        dtype=None,
    ) -> "ParticleBeam":
        """
        Generate Cheetah Beam of *n* linspaced particles.

        :param n: Number of particles to generate.
        :param mu_x: Center of the particle distribution on x in meters.
        :param mu_px: Center of the particle distribution on px, dimensionless.
        :param mu_y: Center of the particle distribution on y in meters.
        :param mu_py: Center of the particle distribution on py , dimensionless.
        :param mu_tau: Center of the particle distribution on tau (longitudinal) in
            meters.
        :param mu_p: Center of the particle distribution on p, dimensionless.
        :param sigma_x: Sigma of the particle distribution in x direction in meters.
        :param sigma_px: Sigma of the particle distribution in px direction,
            dimensionless.
        :param sigma_y: Sigma of the particle distribution in y direction in meters.
        :param sigma_py: Sigma of the particle distribution in py direction,
            dimensionless.
        :param sigma_tau: Sigma of the particle distribution in longitudinal direction,
            in meters.
        :param sigma_p: Sigma of the particle distribution in p, dimensionless.
        :param energy: Energy of the beam in eV.
        :param species: Particle species of the beam. Defaults to electron.
        :param device: Device to move the beam's particle array to. If set to `"auto"` a
            CUDA GPU is selected if available. The CPU is used otherwise.
        :param dtype: Data type of the generated particles.
        :return: ParticleBeam with *n* linspaced particles.
        """
        # Extract device and dtype from given arguments
        device, dtype = verify_device_and_dtype(
            [
                mu_x,
                mu_px,
                mu_y,
                mu_py,
                sigma_x,
                sigma_px,
                sigma_y,
                sigma_py,
                sigma_tau,
                sigma_p,
                energy,
                total_charge,
            ],
            device,
            dtype,
        )
        factory_kwargs = {"device": device, "dtype": dtype}

        # Set default values without function call in function signature
        mu_x = mu_x if mu_x is not None else torch.tensor(0.0, **factory_kwargs)
        mu_px = mu_px if mu_px is not None else torch.tensor(0.0, **factory_kwargs)
        mu_y = mu_y if mu_y is not None else torch.tensor(0.0, **factory_kwargs)
        mu_py = mu_py if mu_py is not None else torch.tensor(0.0, **factory_kwargs)
        mu_tau = mu_tau if mu_tau is not None else torch.tensor(0.0, **factory_kwargs)
        mu_p = mu_p if mu_p is not None else torch.tensor(0.0, **factory_kwargs)
        sigma_x = (
            sigma_x if sigma_x is not None else torch.tensor(175e-9, **factory_kwargs)
        )
        sigma_px = (
            sigma_px if sigma_px is not None else torch.tensor(2e-7, **factory_kwargs)
        )
        sigma_y = (
            sigma_y if sigma_y is not None else torch.tensor(175e-9, **factory_kwargs)
        )
        sigma_py = (
            sigma_py if sigma_py is not None else torch.tensor(2e-7, **factory_kwargs)
        )
        sigma_tau = (
            sigma_tau if sigma_tau is not None else torch.tensor(1e-6, **factory_kwargs)
        )
        sigma_p = (
            sigma_p if sigma_p is not None else torch.tensor(1e-6, **factory_kwargs)
        )
        energy = energy if energy is not None else torch.tensor(1e8, **factory_kwargs)
        total_charge = (
            total_charge
            if total_charge is not None
            else torch.tensor(0.0, **factory_kwargs)
        )
        particle_charges = (
            torch.ones((*total_charge.shape, num_particles), **factory_kwargs)
            * total_charge.unsqueeze(-1)
            / num_particles
        )

        vector_shape = torch.broadcast_shapes(
            mu_x.shape,
            mu_px.shape,
            mu_y.shape,
            mu_py.shape,
            mu_tau.shape,
            mu_p.shape,
            sigma_x.shape,
            sigma_px.shape,
            sigma_y.shape,
            sigma_py.shape,
            sigma_tau.shape,
            sigma_p.shape,
        )
        particles = torch.ones((*vector_shape, num_particles, 7), **factory_kwargs)

        particles[..., 0] = elementwise_linspace(
            mu_x - sigma_x, mu_x + sigma_x, num_particles
        )
        particles[..., 1] = elementwise_linspace(
            mu_px - sigma_px, mu_px + sigma_px, num_particles
        )
        particles[..., 2] = elementwise_linspace(
            mu_y - sigma_y, mu_y + sigma_y, num_particles
        )
        particles[..., 3] = elementwise_linspace(
            mu_py - sigma_py, mu_py + sigma_py, num_particles
        )
        particles[..., 4] = elementwise_linspace(
            mu_tau - sigma_tau, mu_tau + sigma_tau, num_particles
        )
        particles[..., 5] = elementwise_linspace(
            mu_p - sigma_p, mu_p + sigma_p, num_particles
        )

        return cls(
            particles=particles,
            energy=energy,
            particle_charges=particle_charges,
            species=species,
            device=device,
            dtype=dtype,
        )

    @classmethod
    def from_ocelot(cls, parray, device=None, dtype=torch.float32) -> "ParticleBeam":
        """
        Convert an Ocelot ParticleArray `parray` to a Cheetah Beam.
        """
        num_particles = parray.rparticles.shape[1]
        particles = torch.ones((num_particles, 7))
        particles[:, :6] = torch.tensor(parray.rparticles.transpose())
        particle_charges = torch.tensor(parray.q_array)

        return cls(
            particles=particles.unsqueeze(0),
            energy=torch.tensor(1e9 * parray.E).unsqueeze(0),
            particle_charges=particle_charges.unsqueeze(0),
            species=Species("electron"),
            device=device,
            dtype=dtype,
        )

    @classmethod
    def from_astra(cls, path: str, device=None, dtype=torch.float32) -> "ParticleBeam":
        """Load an Astra particle distribution as a Cheetah Beam."""
        from cheetah.converters.astra import from_astrabeam

        particles, energy, particle_charges = from_astrabeam(path)
        particles_7d = torch.ones((particles.shape[0], 7))
        particles_7d[:, :6] = torch.from_numpy(particles)
        particle_charges = torch.from_numpy(particle_charges)
        return cls(
            particles=particles_7d,
            energy=torch.tensor(energy),
            particle_charges=particle_charges,
            species=Species("electron"),
            device=device,
            dtype=dtype,
        )

    @classmethod
    def from_openpmd_file(
        cls, path: str, energy: torch.Tensor, device=None, dtype=None
    ) -> "ParticleBeam":
        """Load an openPMD particle group HDF5 file as a Cheetah `ParticleBeam`."""
        try:
            import pmd_beamphysics as openpmd
        except ImportError:
            raise ImportError(
                """To use the openPMD beam import, openPMD-beamphysics must be
                installed."""
            )

        particle_group = openpmd.ParticleGroup(path)
        return cls.from_openpmd_particlegroup(
            particle_group, energy, device=device, dtype=dtype
        )

    @classmethod
    def from_openpmd_particlegroup(
        cls,
        particle_group: "openpmd.ParticleGroup",  # noqa: F821
        energy: torch.Tensor,
        device=None,
        dtype=None,
    ) -> "ParticleBeam":
        """
        Create a Cheetah `ParticleBeam` from an openPMD `ParticleGroup` object.

        :param particle_group: openPMD `ParticleGroup` object.
        :param energy: Reference energy of the beam in eV.
        :param device: Device to move the beam's particle array to. If set to `"auto"` a
            CUDA GPU is selected if available. The CPU is used otherwise.
        :param dtype: Data type of the generated particles.
        """
        species = Species(particle_group.species)
        p0c = torch.sqrt(energy**2 - species.mass_eV**2)

        x = torch.from_numpy(particle_group.x)
        y = torch.from_numpy(particle_group.y)
        px = torch.from_numpy(particle_group.px) / p0c
        py = torch.from_numpy(particle_group.py) / p0c
        tau = torch.from_numpy(particle_group.t) * speed_of_light
        delta = (torch.from_numpy(particle_group.energy) - energy) / p0c

        particles = torch.stack([x, px, y, py, tau, delta, torch.ones_like(x)], dim=-1)
        particle_charges = torch.from_numpy(particle_group.weight)
        survival_probabilities = torch.from_numpy(particle_group.status)

        return cls(
            particles=particles,
            energy=energy,
            particle_charges=particle_charges,
            survival_probabilities=survival_probabilities,
            species=species,
            device=device,
            dtype=dtype,
        )

    def save_as_openpmd_h5(self, path: str) -> None:
        """
        Save the `ParticleBeam` as an openPMD particle group HDF5 file.

        :param path: Path to the file where the beam should be saved.
        """
        particle_group = self.to_openpmd_particlegroup()
        particle_group.write(path)

    def to_openpmd_particlegroup(self) -> "openpmd.ParticleGroup":  # noqa: F821
        """
        Convert the `ParticleBeam` to an openPMD `ParticleGroup` object.

        NOTE: openPMD uses boolean particle status flags, i.e. alive or dead. Cheetah's
            survival probabilities are converted to status flags by thresholding at 0.5.

        NOTE: At the moment this method only supports non-batched particles
            distributions.

        :return: openPMD `ParticleGroup` object with the `ParticleBeam`'s particles.
        """
        try:
            import pmd_beamphysics as openpmd
        except ImportError:
            raise ImportError(
                """To use the openPMD beam export, openPMD-beamphysics must be
                installed."""
            )

        # For now only support non-batched particles
        if len(self.particles.shape) != 2:
            raise ValueError("Only non-batched particles are supported.")

        weights = np.ones(self.num_particles)
        px = self.px * self.p0c
        py = self.py * self.p0c
        p_total = torch.sqrt(self.energies**2 - self.species.mass_eV**2)
        pz = torch.sqrt(p_total**2 - px**2 - py**2)
        t = self.tau / speed_of_light
        weights = self.particle_charges
        # TODO: To be discussed
        status = self.survival_probabilities > 0.5

        data = {
            "x": self.x.numpy(),
            "y": self.y.numpy(),
            "z": self.tau.numpy(),
            "px": px.numpy(),
            "py": py.numpy(),
            "pz": pz.numpy(),
            "t": t.numpy(),
            "weight": weights.numpy(),
            "status": status.numpy(),
            # TODO: Modify when support for other species was added
            "species": "electron",
        }
        particle_group = openpmd.ParticleGroup(data=data)

        return particle_group

    def transformed_to(
        self,
        mu_x: Optional[torch.Tensor] = None,
        mu_px: Optional[torch.Tensor] = None,
        mu_y: Optional[torch.Tensor] = None,
        mu_py: Optional[torch.Tensor] = None,
        mu_tau: Optional[torch.Tensor] = None,
        mu_p: Optional[torch.Tensor] = None,
        sigma_x: Optional[torch.Tensor] = None,
        sigma_px: Optional[torch.Tensor] = None,
        sigma_y: Optional[torch.Tensor] = None,
        sigma_py: Optional[torch.Tensor] = None,
        sigma_tau: Optional[torch.Tensor] = None,
        sigma_p: Optional[torch.Tensor] = None,
        energy: Optional[torch.Tensor] = None,
        total_charge: Optional[torch.Tensor] = None,
        species=None,
        device=None,
        dtype=None,
    ) -> "ParticleBeam":
        """
        Create version of this beam that is transformed to new beam parameters.

        :param mu_x: Center of the particle distribution on x in meters.
        :param mu_px: Center of the particle distribution on px, dimensionless.
        :param mu_y: Center of the particle distribution on y in meters.
        :param mu_py: Center of the particle distribution on py , dimensionless.
        :param mu_tau: Center of the particle distribution on tau (longitudinal) in
            meters.
        :param mu_p: Center of the particle distribution on p, dimensionless.
        :param sigma_x: Sigma of the particle distribution in x direction in meters.
        :param sigma_px: Sigma of the particle distribution in px direction,
            dimensionless.
        :param sigma_y: Sigma of the particle distribution in y direction in meters.
        :param sigma_py: Sigma of the particle distribution in py direction,
            dimensionless.
        :param sigma_tau: Sigma of the particle distribution in longitudinal direction,
            in meters.
        :param sigma_p: Sigma of the particle distribution in p, dimensionless.
        :param energy: Reference energy of the beam in eV.
        :param total_charge: Total charge of the beam in C.
        :param device: Device to move the beam's particle array to. If set to `"auto"` a
            CUDA GPU is selected if available. The CPU is used otherwise.
        :param dtype: Data type of the transformed particles.
        """
        device = device if device is not None else self.mu_x.device
        dtype = dtype if dtype is not None else self.mu_x.dtype

        mu_x = mu_x if mu_x is not None else self.mu_x
        mu_px = mu_px if mu_px is not None else self.mu_px
        mu_y = mu_y if mu_y is not None else self.mu_y
        mu_py = mu_py if mu_py is not None else self.mu_py
        mu_tau = mu_tau if mu_tau is not None else self.mu_tau
        mu_p = mu_p if mu_p is not None else self.mu_p
        sigma_x = sigma_x if sigma_x is not None else self.sigma_x
        sigma_px = sigma_px if sigma_px is not None else self.sigma_px
        sigma_y = sigma_y if sigma_y is not None else self.sigma_y
        sigma_py = sigma_py if sigma_py is not None else self.sigma_py
        sigma_tau = sigma_tau if sigma_tau is not None else self.sigma_tau
        sigma_p = sigma_p if sigma_p is not None else self.sigma_p
        energy = energy if energy is not None else self.energy
        if total_charge is None:
            particle_charges = self.particle_charges
        elif self.total_charge is None:  # Scale to the new charge
            total_charge = total_charge.to(
                device=self.particle_charges.device, dtype=self.particle_charges.dtype
            )
            particle_charges = self.particle_charges * total_charge / self.total_charge
        else:
            particle_charges = (
                torch.ones_like(self.particle_charges, device=device, dtype=dtype)
                * total_charge.unsqueeze(-1)
                / self.particle_charges.shape[-1]
            )
        species = species if species is not None else self.species

        mu_x, mu_px, mu_y, mu_py, mu_tau, mu_p = torch.broadcast_tensors(
            mu_x, mu_px, mu_y, mu_py, mu_tau, mu_p
        )
        new_mu = torch.stack([mu_x, mu_px, mu_y, mu_py, mu_tau, mu_p], dim=-1)
        sigma_x, sigma_px, sigma_y, sigma_py, sigma_tau, sigma_p = (
            torch.broadcast_tensors(
                sigma_x, sigma_px, sigma_y, sigma_py, sigma_tau, sigma_p
            )
        )
        new_sigma = torch.stack(
            [sigma_x, sigma_px, sigma_y, sigma_py, sigma_tau, sigma_p], dim=-1
        )

        old_mu = torch.stack(
            [self.mu_x, self.mu_px, self.mu_y, self.mu_py, self.mu_tau, self.mu_p],
            dim=-1,
        )
        old_sigma = torch.stack(
            [
                self.sigma_x,
                self.sigma_px,
                self.sigma_y,
                self.sigma_py,
                self.sigma_tau,
                self.sigma_p,
            ],
            dim=-1,
        )

        phase_space = self.particles[..., :6]
        phase_space = (
            (phase_space.transpose(-2, -1) - old_mu.unsqueeze(-1))
            / old_sigma.unsqueeze(-1)
            * new_sigma.unsqueeze(-1)
            + new_mu.unsqueeze(-1)
        ).transpose(-2, -1)

        particles = torch.ones(*phase_space.shape[:-1], 7)
        particles[..., :6] = phase_space

        return self.__class__(
            particles=particles,
            energy=energy,
            particle_charges=particle_charges,
            species=species,
            device=device,
            dtype=dtype,
        )

    def as_parameter_beam(self) -> "ParameterBeam":  # noqa: F821
        """
        Convert the the beam to a `ParameterBeam`.

        :return: `ParameterBeam` having the same parameters as this beam.
        """
        from cheetah.particles.parameter_beam import ParameterBeam  # No circular import

        return ParameterBeam(
            mu=self.particles.mean(dim=-2),
            cov=torch.cov(self.particles.transpose(-2, -1)),
            energy=self.energy,
            total_charge=self.total_charge,
            device=self.particles.device,
            dtype=self.particles.dtype,
        )

    def linspaced(self, num_particles: int) -> "ParticleBeam":
        """
        Create a new beam with the same parameters as this beam, but with
        `num_particles` particles evenly distributed in the beam.

        :param num_particles: Number of particles to create.
        :return: New beam with `num_particles` particles.
        """
        return self.make_linspaced(
            num_particles=num_particles,
            mu_x=self.mu_x,
            mu_px=self.mu_px,
            mu_y=self.mu_y,
            mu_py=self.mu_py,
            mu_tau=self.mu_tau,
            mu_p=self.mu_p,
            sigma_x=self.sigma_x,
            sigma_px=self.sigma_px,
            sigma_y=self.sigma_y,
            sigma_py=self.sigma_py,
            sigma_tau=self.sigma_tau,
            sigma_p=self.sigma_p,
            energy=self.energy,
            total_charge=self.total_charge,
            species=self.species,
            device=self.particles.device,
            dtype=self.particles.dtype,
        )

    @classmethod
    def from_xyz_pxpypz(
        cls,
        xp_coordinates: torch.Tensor,
        energy: torch.Tensor,
        particle_charges: Optional[torch.Tensor] = None,
        survival_probabilities: Optional[torch.Tensor] = None,
        species: Optional[Species] = None,
        device=None,
        dtype=torch.float32,
    ) -> torch.Tensor:
        """
        Create a beam from a tensor of position and momentum coordinates in SI units.
        This tensor should have shape (..., n_particles, 7), where the last dimension
        is the moment vector $(x, p_x, y, p_y, z, p_z, 1)$.
        """
        beam = cls(
            particles=xp_coordinates.clone(),
            energy=energy,
            particle_charges=particle_charges,
            survival_probabilities=survival_probabilities,
            species=species,
            device=device,
            dtype=dtype,
        )

        p0 = (
            beam.relativistic_gamma
            * beam.relativistic_beta
            * beam.species.mass_kg
            * speed_of_light
        )
        p = torch.sqrt(
            xp_coordinates[..., 1] ** 2
            + xp_coordinates[..., 3] ** 2
            + xp_coordinates[..., 5] ** 2
        )
        gamma = torch.sqrt(1 + (p / (beam.species.mass_kg * speed_of_light)) ** 2)

        beam.particles[..., 1] = xp_coordinates[..., 1] / p0.unsqueeze(-1)
        beam.particles[..., 3] = xp_coordinates[..., 3] / p0.unsqueeze(-1)
        beam.particles[..., 4] = -xp_coordinates[
            ..., 4
        ] / beam.relativistic_beta.unsqueeze(-1)
        beam.particles[..., 5] = (gamma - beam.relativistic_gamma.unsqueeze(-1)) / (
            (beam.relativistic_beta * beam.relativistic_gamma).unsqueeze(-1)
        )

        return beam

    def to_xyz_pxpypz(self) -> torch.Tensor:
        """
        Extracts the position and momentum coordinates in SI units, from the
        beam's `particles`, and returns it as a tensor with shape (..., n_particles, 7).
        For each particle, the obtained vector is $(x, p_x, y, p_y, z, p_z, 1)$.
        """
        p0 = (
            self.relativistic_gamma
            * self.relativistic_beta
            * self.species.mass_kg
            * speed_of_light
        )  # Reference momentum in (kg m/s)
        gamma = self.relativistic_gamma.unsqueeze(-1) * (
            torch.ones(self.particles.shape[:-1])
            + self.particles[..., 5] * self.relativistic_beta.unsqueeze(-1)
        )
        beta = torch.sqrt(1 - 1 / gamma**2)
        momentum = gamma * self.species.mass_kg * beta * speed_of_light

        px = self.particles[..., 1] * p0.unsqueeze(-1)
        py = self.particles[..., 3] * p0.unsqueeze(-1)
        zs = self.particles[..., 4] * -self.relativistic_beta.unsqueeze(-1)
        p = torch.sqrt(momentum**2 - px**2 - py**2)

        xp_coords = self.particles.clone()
        xp_coords[..., 1] = px
        xp_coords[..., 3] = py
        xp_coords[..., 4] = zs
        xp_coords[..., 5] = p

        return xp_coords

    def plot_1d_distribution(
        self,
        dimension: Literal["x", "px", "y", "py", "tau", "p"],
        bins: int = 100,
        bin_range: Optional[Tuple[float]] = None,
        smoothing: float = 0.0,
        plot_kws: Optional[dict] = None,
        ax: Optional[plt.Axes] = None,
    ) -> plt.Axes:
        """
        Plot a 1D histogram of the given dimension of the particle distribution.

        :param dimension: Name of the dimension to plot. Should be one of
            `('x', 'px', 'y', 'py', 'tau', 'p')`.
        :param bins: Number of bins to use for the histogram.
        :param bin_range: Range of the bins to use for the histogram.
        :param smoothing: Standard deviation of the Gaussian kernel used to smooth the
            histogram.
        :param plot_kws: Additional keyword arguments to be passed to `plot` function of
            matplotlib used to plot the histogram data.
        :param ax: Matplotlib axes object to use for plotting.
        :return: Matplotlib axes object with the plot.
        """
        if ax is None:
            _, ax = plt.subplots()

        x_array = getattr(self, dimension).cpu().detach().numpy()
        histogram, edges = np.histogram(x_array, bins=bins, range=bin_range)
        centers = (edges[:-1] + edges[1:]) / 2

        if smoothing:
            histogram = gaussian_filter(histogram, smoothing)

        ax.plot(
            centers,
            histogram / histogram.max(),
            **{"color": "black"} | (plot_kws or {}),
        )
        ax.set_xlabel(f"{self.PRETTY_DIMENSION_LABELS[dimension]}")

        # Handle units
        if dimension in ("x", "y", "tau"):
            base_unit = "m"
        elif dimension in ("px", "py", "p"):
            base_unit = "%"

        if dimension in ("x", "y", "tau"):
            format_axis_with_prefixed_unit(ax.xaxis, base_unit, centers)
        elif dimension in ("px", "py", "p"):
            format_axis_as_percentage(ax.xaxis)

        return ax

    def plot_2d_distribution(
        self,
        x_dimension: Literal["x", "px", "y", "py", "tau", "p"],
        y_dimension: Literal["x", "px", "y", "py", "tau", "p"],
        contour: bool = False,
        bins: int = 100,
        bin_ranges: Optional[Tuple[Tuple[float]]] = None,
        histogram_smoothing: float = 0.0,
        contour_smoothing: float = 3.0,
        pcolormesh_kws: Optional[dict] = None,
        contour_kws: Optional[dict] = None,
        ax: Optional[plt.Axes] = None,
    ) -> plt.Axes:
        """
        Plot a 2D histogram of the given dimensions of the particle distribution.

        :param x_dimension: Name of the x dimension to plot. Should be one of
            `('x', 'px', 'y', 'py', 'tau', 'p')`.
        :param y_dimension: Name of the y dimension to plot. Should be one of
            `('x', 'px', 'y', 'py', 'tau', 'p')`.
        :param contour: If `True`, overlay contour lines on the 2D histogram plot.
        :param bins: Number of bins to use for the histogram in both dimensions.
        :param bin_ranges: Ranges of the bins to use for the histogram in each
            dimension.
        :param smoothing: Standard deviation of the Gaussian kernel used to smooth the
            histogram.
        :param pcolormesh_kws: Additional keyword arguments to be passed to `pcolormesh`
            function of matplotlib used to plot the histogram data.
        :param contour_kws: Additional keyword arguments to be passed to `contour`
            function of matplotlib used to plot the histogram data.
        :param ax: Matplotlib axes object to use for plotting.
        :return: Matplotlib axes object with the plot.
        """
        if ax is None:
            _, ax = plt.subplots()

        histogram, x_edges, y_edges = np.histogram2d(
            getattr(self, x_dimension).cpu().detach().numpy(),
            getattr(self, y_dimension).cpu().detach().numpy(),
            bins=bins,
            range=bin_ranges,
        )
        x_centers = (x_edges[:-1] + x_edges[1:]) / 2
        y_centers = (y_edges[:-1] + y_edges[1:]) / 2

        # Post-process and plot
        smoothed_histogram = gaussian_filter(histogram, histogram_smoothing)
        clipped_histogram = np.where(smoothed_histogram > 1, smoothed_histogram, np.nan)
        ax.pcolormesh(
            x_edges,
            y_edges,
            clipped_histogram.T / smoothed_histogram.max(),
            **{"cmap": "rainbow"} | (pcolormesh_kws or {}),
        )

        if contour:
            contour_histogram = gaussian_filter(histogram, contour_smoothing)

            ax.contour(
                x_centers,
                y_centers,
                contour_histogram.T / contour_histogram.max(),
                **{"levels": 3} | (contour_kws or {}),
            )

        ax.set_xlabel(f"{self.PRETTY_DIMENSION_LABELS[x_dimension]}")
        ax.set_ylabel(f"{self.PRETTY_DIMENSION_LABELS[y_dimension]}")

        # Handle units
        if x_dimension in ("x", "y", "tau"):
            x_base_unit = "m"
        elif x_dimension in ("px", "py", "p"):
            x_base_unit = "%"

        if y_dimension in ("x", "y", "tau"):
            y_base_unit = "m"
        elif y_dimension in ("px", "py", "p"):
            y_base_unit = "%"

        if x_dimension in ("x", "y", "tau"):
            format_axis_with_prefixed_unit(ax.xaxis, x_base_unit, x_centers)
        elif x_dimension in ("px", "py", "p"):
            format_axis_as_percentage(ax.xaxis)

        if y_dimension in ("x", "y", "tau"):
            format_axis_with_prefixed_unit(ax.yaxis, y_base_unit, y_centers)
        elif y_dimension in ("px", "py", "p"):
            format_axis_as_percentage(ax.yaxis)

        return ax

    def plot_distribution(
        self,
        dimensions: Tuple[str, ...] = ("x", "px", "y", "py", "tau", "p"),
        bins: int = 100,
        bin_ranges: Optional[
            Union[Literal["same"], Tuple[float], List[Tuple[float]]]
        ] = None,
        plot_1d_kws: Optional[dict] = None,
        plot_2d_kws: Optional[dict] = None,
    ) -> plt.Figure:
        """
        Plot of coordinates projected into 2D planes.

        :param dimensions: Tuple of dimensions to plot. Should be a subset of
            `('x', 'px', 'y', 'py', 'tau', 'p')`.
        :param contour: If `True`, overlay contour lines on the 2D histogram plots.
        :param bins: Number of bins to use for the histograms.
        :param bin_ranges: Ranges of the bins to use for the histograms. If set to
            `"unit_same"`, the same range is used for all dimensions that share the same
            unit. If set to `None`, ranges are determined automatically.
        :param smoothing: Standard deviation of the Gaussian kernel used to smooth the
            histograms.
        :param plot_1d_kws: Additional keyword arguments to be passed to
            `ParticleBeam.plot_1d_distribution` for plotting 1D histograms.
        :param plot_2d_kws: Additional keyword arguments to be passed to
            `ParticleBeam.plot_2d_distribution` for plotting 2D histograms.
        :return: Matplotlib figure object.
        """
        fig, axs = plt.subplots(
            len(dimensions),
            len(dimensions),
            figsize=(2 * len(dimensions), 2 * len(dimensions)),
        )

        # Determine bin ranges for all plots in the grid at once
        full_tensor = (
            torch.stack([getattr(self, dimension) for dimension in dimensions], dim=-2)
            .cpu()
            .detach()
            .numpy()
        )
        if bin_ranges is None:
            bin_ranges = [
                (
                    full_tensor[i, :].min()
                    - (full_tensor[i, :].max() - full_tensor[i, :].min()) / 10,
                    full_tensor[i, :].max()
                    + (full_tensor[i, :].max() - full_tensor[i, :].min()) / 10,
                )
                for i in range(full_tensor.shape[-2])
            ]
        if bin_ranges == "unit_same":
            spacial_idxs = [
                i
                for i, dimension in enumerate(dimensions)
                if dimension in ["x", "y", "tau"]
            ]
            spacial_bin_range = (
                full_tensor[spacial_idxs, :].min()
                - (
                    full_tensor[spacial_idxs, :].max()
                    - full_tensor[spacial_idxs, :].min()
                )
                / 10,
                full_tensor[spacial_idxs, :].max()
                + (
                    full_tensor[spacial_idxs, :].max()
                    - full_tensor[spacial_idxs, :].min()
                )
                / 10,
            )
            unitless_idxs = [
                i
                for i, dimension in enumerate(dimensions)
                if dimension in ["px", "py", "p"]
            ]
            unitless_bin_range = (
                full_tensor[unitless_idxs, :].min()
                - (
                    full_tensor[unitless_idxs, :].max()
                    - full_tensor[unitless_idxs, :].min()
                )
                / 10,
                full_tensor[unitless_idxs, :].max()
                + (
                    full_tensor[unitless_idxs, :].max()
                    - full_tensor[unitless_idxs, :].min()
                )
                / 10,
            )
            bin_range_dict = {
                "x": spacial_bin_range,
                "px": unitless_bin_range,
                "y": spacial_bin_range,
                "py": unitless_bin_range,
                "tau": spacial_bin_range,
                "p": unitless_bin_range,
            }
            bin_ranges = [bin_range_dict[dimension] for dimension in dimensions]
        if np.asarray(bin_ranges).shape == (2,):
            bin_ranges = [bin_ranges] * len(dimensions)
        assert len(bin_ranges) == len(dimensions) and all(
            len(e) == 2 for e in bin_ranges
        )

        # Plot diagonal 1D histograms on the diagonal
        diagonal_axs = [axs[i, i] for i, _ in enumerate(dimensions)]
        for dimension, bin_range, ax in zip(dimensions, bin_ranges, diagonal_axs):
            self.plot_1d_distribution(
                dimension=dimension,
                bins=bins,
                bin_range=bin_range,
                ax=ax,
                **(plot_1d_kws or {}),
            )

        # Plot 2D histograms on the off-diagonal
        for i, j in itertools.combinations(range(len(dimensions)), 2):
            self.plot_2d_distribution(
                x_dimension=dimensions[i],
                y_dimension=dimensions[j],
                bins=bins,
                bin_ranges=(bin_ranges[i], bin_ranges[j]),
                ax=axs[j, i],
                **(plot_2d_kws or {}),
            )

        # Hide unused axes
        for i, j in itertools.combinations(range(len(dimensions)), 2):
            axs[i, j].set_visible(False)

        # Clean up labels
        for ax_column in axs.T:
            for ax in ax_column[0:-1]:
                ax.sharex(ax_column[0])
                ax.xaxis.set_tick_params(labelbottom=False)
                ax.set_xlabel(None)
        for i, ax_row in enumerate(axs):
            for ax in ax_row[1:i]:
                ax.sharey(ax_row[0])
                ax.yaxis.set_tick_params(labelleft=False)
                ax.set_ylabel(None)
        for i, _ in enumerate(dimensions):
            axs[i, i].sharey(axs[0, 0])
            axs[i, i].set_yticks([])
            axs[i, i].set_ylabel(None)

        return fig

    def plot_point_cloud(
        self, scatter_kws: Optional[dict] = None, ax: Optional[plt.Axes] = None
    ) -> plt.Axes:
        """
        Plot a 3D point cloud of the spatial coordinates of the particles.

        :param scatter_kws: Additional keyword arguments to be passed to the `scatter`
            plotting function of matplotlib.
        :param ax: Matplotlib axes object to use for plotting.
        :return: Matplotlib axes object with the plot.
        """
        if ax is None:
            fig = plt.figure()
            ax = fig.add_subplot(projection="3d")

        x = self.x.cpu().detach().numpy()
        tau = self.tau.cpu().detach().numpy()
        y = self.y.cpu().detach().numpy()

        ax.scatter(x, tau, y, c=self.p.cpu().detach().numpy(), **(scatter_kws or {}))
        ax.set_xlabel(f"{self.PRETTY_DIMENSION_LABELS['x']}")
        ax.set_ylabel(f"{self.PRETTY_DIMENSION_LABELS['tau']}")
        ax.set_zlabel(f"{self.PRETTY_DIMENSION_LABELS['y']}")

        # Handle units
        format_axis_with_prefixed_unit(ax.xaxis, "m", x)
        format_axis_with_prefixed_unit(ax.yaxis, "m", tau)
        format_axis_with_prefixed_unit(ax.zaxis, "m", y)

        return ax

    def __len__(self) -> int:
        return int(self.num_particles)

    @property
    def total_charge(self) -> torch.Tensor:
        """Total charge of the beam in C, taking into account particle losses."""
        return torch.sum(self.particle_charges * self.survival_probabilities, dim=-1)

    @property
    def num_particles(self) -> int:
        """
        Length of the macroparticle array.

        NOTE: This does not account for lost particles.
        """
        return self.particles.shape[-2]

    @property
    def num_particles_survived(self) -> torch.Tensor:
        """Number of macroparticles that have survived."""
        return self.survival_probabilities.sum(dim=-1)

    @property
    def x(self) -> Optional[torch.Tensor]:
        return self.particles[..., 0]

    @x.setter
    def x(self, value: torch.Tensor) -> None:
        self.particles[..., 0] = value

    @property
    def mu_x(self) -> Optional[torch.Tensor]:
        """
        Mean of the :math:`x` coordinates of the particles, weighted by their
        survival probability.
        """
        return torch.sum(
            (self.x * self.survival_probabilities), dim=-1
        ) / self.survival_probabilities.sum(dim=-1)

    @property
    def sigma_x(self) -> Optional[torch.Tensor]:
        """
        Standard deviation of the :math:`x` coordinates of the particles, weighted
        by their survival probability.
        """
        return unbiased_weighted_std(
            self.x, weights=self.survival_probabilities, dim=-1
        )

    @property
    def px(self) -> Optional[torch.Tensor]:
        return self.particles[..., 1]

    @px.setter
    def px(self, value: torch.Tensor) -> None:
        self.particles[..., 1] = value

    @property
    def mu_px(self) -> Optional[torch.Tensor]:
        """
        Mean of the :math:`px` coordinates of the particles, weighted by their
        survival probability.
        """
        return torch.sum(
            (self.px * self.survival_probabilities), dim=-1
        ) / self.survival_probabilities.sum(dim=-1)

    @property
    def sigma_px(self) -> Optional[torch.Tensor]:
        """
        Standard deviation of the :math:`px` coordinates of the particles, weighted
        by their survival probability.
        """
        return unbiased_weighted_std(
            self.px, weights=self.survival_probabilities, dim=-1
        )

    @property
    def y(self) -> Optional[torch.Tensor]:
        return self.particles[..., 2]

    @y.setter
    def y(self, value: torch.Tensor) -> None:
        self.particles[..., 2] = value

    @property
    def mu_y(self) -> Optional[float]:
        return torch.sum(
            (self.y * self.survival_probabilities), dim=-1
        ) / self.survival_probabilities.sum(dim=-1)

    @property
    def sigma_y(self) -> Optional[torch.Tensor]:
        return unbiased_weighted_std(
            self.y, weights=self.survival_probabilities, dim=-1
        )

    @property
    def py(self) -> Optional[torch.Tensor]:
        return self.particles[..., 3]

    @py.setter
    def py(self, value: torch.Tensor) -> None:
        self.particles[..., 3] = value

    @property
    def mu_py(self) -> Optional[torch.Tensor]:
        return torch.sum(
            (self.py * self.survival_probabilities), dim=-1
        ) / self.survival_probabilities.sum(dim=-1)

    @property
    def sigma_py(self) -> Optional[torch.Tensor]:
        return unbiased_weighted_std(
            self.py, weights=self.survival_probabilities, dim=-1
        )

    @property
    def tau(self) -> Optional[torch.Tensor]:
        return self.particles[..., 4]

    @tau.setter
    def tau(self, value: torch.Tensor) -> None:
        self.particles[..., 4] = value

    @property
    def mu_tau(self) -> Optional[torch.Tensor]:
        return torch.sum(
            (self.tau * self.survival_probabilities), dim=-1
        ) / self.survival_probabilities.sum(dim=-1)

    @property
    def sigma_tau(self) -> Optional[torch.Tensor]:
        return unbiased_weighted_std(
            self.tau, weights=self.survival_probabilities, dim=-1
        )

    @property
    def p(self) -> Optional[torch.Tensor]:
        return self.particles[..., 5]

    @p.setter
    def p(self, value: torch.Tensor) -> None:
        self.particles[..., 5] = value

    @property
    def mu_p(self) -> Optional[torch.Tensor]:
        return torch.sum(
            (self.p * self.survival_probabilities), dim=-1
        ) / self.survival_probabilities.sum(dim=-1)

    @property
    def sigma_p(self) -> Optional[torch.Tensor]:
        return unbiased_weighted_std(
            self.p, weights=self.survival_probabilities, dim=-1
        )

    @property
    def cov_xpx(self) -> torch.Tensor:
        r"""
        Returns the covariance between x and px. :math:`\sigma_{x, px}^2`.
        It is weighted by the survival probability of the particles.
        """
        return unbiased_weighted_covariance(
            self.x, self.px, weights=self.survival_probabilities, dim=-1
        )

    @property
    def cov_ypy(self) -> torch.Tensor:
        r"""
        Returns the covariance between y and py. :math:`\sigma_{y, py}^2`.
        It is weighted by the survival probability of the particles.
        """
        return unbiased_weighted_covariance(
            self.y, self.py, weights=self.survival_probabilities, dim=-1
        )

    @property
    def cov_taup(self) -> torch.Tensor:
        r"""
        Returns the covariance between tau and p. :math:`\sigma_{\tau, p}^2`.
        It is weighted by the survival probability of the particles.
        """
        return unbiased_weighted_covariance(
            self.tau, self.p, weights=self.survival_probabilities, dim=-1
        )

    @property
    def energies(self) -> torch.Tensor:
        """Energies of the individual particles."""
        return self.p * self.p0c + self.energy

    @property
    def momenta(self) -> torch.Tensor:
        """Momenta of the individual particles."""
        return torch.sqrt(self.energies**2 - self.species.mass_eV**2)

    def clone(self) -> "ParticleBeam":
        return ParticleBeam(
            particles=self.particles.clone(),
            energy=self.energy.clone(),
            particle_charges=self.particle_charges.clone(),
            survival_probabilities=self.survival_probabilities.clone(),
        )

    def __getitem__(self, item: Union[int, slice, torch.Tensor]) -> "ParticleBeam":
        vector_shape = torch.broadcast_shapes(
            self.particles.shape[:-2],
            self.energy.shape,
            self.particle_charges.shape[:-1],
            self.survival_probabilities.shape[:-1],
        )
        broadcasted_particles = torch.broadcast_to(
            self.particles, (*vector_shape, self.num_particles, 7)
        )
        broadcasted_energy = torch.broadcast_to(self.energy, vector_shape)
        broadcasted_particle_charges = torch.broadcast_to(
            self.particle_charges, (*vector_shape, self.num_particles)
        )
        broadcasted_survival_probabilities = torch.broadcast_to(
            self.survival_probabilities, (*vector_shape, self.num_particles)
        )

        return self.__class__(
            particles=broadcasted_particles[item],
            energy=broadcasted_energy[item],
            particle_charges=broadcasted_particle_charges[item],
            survival_probabilities=broadcasted_survival_probabilities[item],
            device=self.particles.device,
            dtype=self.particles.dtype,
        )

    def __repr__(self) -> str:
        return (
<<<<<<< HEAD
            f"{self.__class__.__name__}(n={repr(self.num_particles)},"
            f" mu_x={repr(self.mu_x)}, mu_px={repr(self.mu_px)},"
            f" mu_y={repr(self.mu_y)}, mu_py={repr(self.mu_py)},"
            f" sigma_x={repr(self.sigma_x)}, sigma_px={repr(self.sigma_px)},"
            f" sigma_y={repr(self.sigma_y)}, sigma_py={repr(self.sigma_py)},"
            f" sigma_tau={repr(self.sigma_tau)}, sigma_p={repr(self.sigma_p)},"
            f" energy={repr(self.energy)},"
            f" total_charge={repr(self.total_charge)},"
            f" species={repr(self.species)})"
=======
            f"{self.__class__.__name__}(particles={self.particles}, "
            + f"energy={self.energy}, "
            + f"particle_charges={self.particle_charges}, "
            + f"survival_probabilities={self.survival_probabilities})"
>>>>>>> b2551604
        )<|MERGE_RESOLUTION|>--- conflicted
+++ resolved
@@ -1614,20 +1614,9 @@
 
     def __repr__(self) -> str:
         return (
-<<<<<<< HEAD
-            f"{self.__class__.__name__}(n={repr(self.num_particles)},"
-            f" mu_x={repr(self.mu_x)}, mu_px={repr(self.mu_px)},"
-            f" mu_y={repr(self.mu_y)}, mu_py={repr(self.mu_py)},"
-            f" sigma_x={repr(self.sigma_x)}, sigma_px={repr(self.sigma_px)},"
-            f" sigma_y={repr(self.sigma_y)}, sigma_py={repr(self.sigma_py)},"
-            f" sigma_tau={repr(self.sigma_tau)}, sigma_p={repr(self.sigma_p)},"
-            f" energy={repr(self.energy)},"
-            f" total_charge={repr(self.total_charge)},"
-            f" species={repr(self.species)})"
-=======
             f"{self.__class__.__name__}(particles={self.particles}, "
             + f"energy={self.energy}, "
             + f"particle_charges={self.particle_charges}, "
-            + f"survival_probabilities={self.survival_probabilities})"
->>>>>>> b2551604
+            + f"survival_probabilities={self.survival_probabilities}, "
+            + f"species={repr(self.species)})"
         )