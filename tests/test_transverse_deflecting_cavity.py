import pytest
import torch

import cheetah


<<<<<<< HEAD
@pytest.mark.parametrize(
    "dtype", [torch.float32, torch.float64], ids=["float32", "float64"]
)
def test_transverse_deflecting_cavity_bmadx_tracking(dtype):
=======
@pytest.mark.parametrize("dtype", [torch.float32, torch.float64])
def test_transverse_deflecting_cavity_drift_kick_drift_tracking(dtype):
>>>>>>> f90069ed
    """
    Test that the results of tracking through a TDC with the `"drift_kick_drift"`
        tracking method match the results from Bmad-X.
    """
    incoming_beam = torch.load(
        "tests/resources/bmadx/incoming.pt", weights_only=False
    ).to(dtype)
    tdc = cheetah.TransverseDeflectingCavity(
        length=torch.tensor(1.0),
        voltage=torch.tensor(1e7),
        phase=torch.tensor(0.2, dtype=dtype),
        frequency=torch.tensor(1e9),
        tracking_method="drift_kick_drift",
        dtype=dtype,
    )

    # Run tracking
    outgoing_beam = tdc.track(incoming_beam)

    # Load reference result computed with Bmad-X
    outgoing_bmadx = torch.load(
        "tests/resources/bmadx/outgoing_transverse_deflecting_cavity.pt",
        weights_only=False,
    )

    assert torch.allclose(
        outgoing_beam.particles,
        outgoing_bmadx.to(dtype),
        atol=1e-14 if dtype == torch.float64 else 0.00001,
        rtol=1e-14 if dtype == torch.float64 else 1e-6,
    )


def test_transverse_deflecting_cavity_energy_length_vectorization():
    """
    Test that vectorised tracking through a TDC throws now exception and outputs the
    correct shape, when the input beam's energy and the TDC's length are vectorised.
    """
    incoming_beam = cheetah.ParticleBeam.from_parameters(
        num_particles=10_000,
        sigma_px=torch.tensor(2e-7),
        sigma_py=torch.tensor(2e-7),
        energy=torch.tensor([50e6, 60e6]),
    )
    tdc = cheetah.TransverseDeflectingCavity(
        length=torch.tensor(1.0),
        voltage=torch.tensor([[1e7], [2e7], [3e7]]),
        phase=torch.tensor(0.4),
        frequency=torch.tensor(1e9),
        tracking_method="drift_kick_drift",
    )

    outgoing_beam = tdc.track(incoming_beam)

    assert outgoing_beam.particles.shape[:-2] == torch.Size([3, 2])


def test_transverse_deflecting_cavity_energy_phase_vectorization():
    """
    Test that vectorised tracking through a TDC throws now exception and outputs the
    correct shape, when the input beam's energy and the TDC's phase are vectorised.
    """
    incoming_beam = cheetah.ParticleBeam.from_parameters(
        num_particles=10_000,
        sigma_px=torch.tensor(2e-7),
        sigma_py=torch.tensor(2e-7),
        energy=torch.tensor([50e6, 60e6]),
    )
    tdc = cheetah.TransverseDeflectingCavity(
        length=torch.tensor(1.0),
        voltage=torch.tensor(1e7),
        phase=torch.tensor([[0.6], [0.5], [0.4]]),
        frequency=torch.tensor(1e9),
        tracking_method="drift_kick_drift",
    )

    outgoing_beam = tdc.track(incoming_beam)

    assert outgoing_beam.particles.shape[:-2] == torch.Size([3, 2])


def test_transverse_deflecting_cavity_energy_frequency_vectorization():
    """
    Test that vectorised tracking through a TDC throws now exception and outputs the
    correct shape, when the input beam's energy and the TDC's frequency are vectorised.
    """
    incoming_beam = cheetah.ParticleBeam.from_parameters(
        num_particles=10_000,
        sigma_px=torch.tensor(2e-7),
        sigma_py=torch.tensor(2e-7),
        energy=torch.tensor([50e6, 60e6]),
    )
    tdc3 = cheetah.TransverseDeflectingCavity(
        length=torch.tensor(1.0),
        voltage=torch.tensor(1e7),
        phase=torch.tensor(0.4),
        frequency=torch.tensor([[1e9], [2e9], [3e9]]),
        tracking_method="drift_kick_drift",
    )

    _ = tdc3.track(incoming_beam)

    assert _.particles.shape[:-2] == torch.Size([3, 2])


def test_transverse_deflecting_cavity_all_parameters_vectorization():
    """
    Test that vectorised tracking through a TDC throws now exception and outputs the
    correct shape, when all parameters are vectorised.
    """
    incoming_beam = cheetah.ParticleBeam.from_parameters(
        num_particles=10_000,
        sigma_px=torch.tensor(2e-7),
        sigma_py=torch.tensor(2e-7),
        energy=torch.tensor([50e6, 60e6]),
    )
    tdc = cheetah.TransverseDeflectingCavity(
        length=torch.tensor(1.0),
        voltage=torch.ones([4, 1, 1, 1]) * 1e7,
        phase=torch.ones([1, 3, 1, 1]) * 0.4,
        frequency=torch.ones([1, 1, 2, 1]) * 1e9,
        tracking_method="drift_kick_drift",
    )

    outgoing_beam = tdc.track(incoming_beam)

    assert outgoing_beam.particles.shape[:-2] == torch.Size([4, 3, 2, 2])<|MERGE_RESOLUTION|>--- conflicted
+++ resolved
@@ -4,15 +4,10 @@
 import cheetah
 
 
-<<<<<<< HEAD
 @pytest.mark.parametrize(
     "dtype", [torch.float32, torch.float64], ids=["float32", "float64"]
 )
-def test_transverse_deflecting_cavity_bmadx_tracking(dtype):
-=======
-@pytest.mark.parametrize("dtype", [torch.float32, torch.float64])
 def test_transverse_deflecting_cavity_drift_kick_drift_tracking(dtype):
->>>>>>> f90069ed
     """
     Test that the results of tracking through a TDC with the `"drift_kick_drift"`
         tracking method match the results from Bmad-X.
