# Changelog

## v0.7.3 [🚧 Work in Progress]

### 🚨 Breaking Changes

<<<<<<< HEAD
- Combine the `num_grid_points_{x,y,tau}` arguments of `SpaceChargeKick` into the `grid_shape` tuple. Fixes the cloning of `SpaceChargeKick`. (see #418) (@Hespe)
=======
- The default resolution of all plotting functions on `Segment` is now `None`, i.e. element-wise. For most lattices this will only result in faster plotting, but note that it is possible that your plots look slightly different, especially if your lattice is short or has few elements. (see #459) (@jank324, @Hespe)
- Cheetah now requires `torch>=2.3` (see #461) (@jank324)
>>>>>>> 535cc6c1

### 🚀 Features

- Add `KQUAD` and `CSRCSBEND` element names to Elegant converter (see #409) (@amylizzle)
- Add `Sextupole` to Bmad, Elegant, and Ocelot converters (see #430) (@Hespe)
- Implement convenience method for quickly setting attributes for all elements of a type in a `Segment` (see #431) (@jank324)
- Add a method to `ParticleBeam` that lets you subsample a particle beam with fewer particles and the same distribution (see #432) (@jank324)
- `Segment` now has new functions `beam_along_segment_generator` and `get_beam_attrs_along_segment` for easily retrieving beam objects and their properties. The plot functions have been refactored to use these, and two functions `plot_beam_attrs` and `plot_beam_attrs_over_lattice` were added for straightforward plotting of different beam attributes in a single line of code. (see #436, #440) (@jank324, @amylizzle)
- `Beam` subclasses now track their `s` position along the beamline (see #436) (@jank324)
- There is a warning now when converting elements from Elegant or Bmad that have names which are invalid for use with the `segment.element_name` syntax, and add a convenience method for explicitly converting these names to valid Python variable names. (see #411) (@amylizzle, @jank324)
- Rotation matrices are no longer computed twice for forward and backward phase space rotations (see #452) (@Hespe)

### 🐛 Bug fixes

- Fix issue where `Dipole` with `tracking_method="bmadx"` and `angle=0.0` would output `NaN` values as a result of a division by zero (see #434) (@jank324)
- Fix issue in CI space-charge tests (incorrect beam duration in non-relativistic case) (see #446) (@RemiLehe)
- Fix issue that passing tensors with `requires_grad=True` does not result in gradient tracked particles when using `ParticleBeam.from_parameters` initialization (see #445) (@cr-xu)
- Fix import of `CustomTransferMap` from Elegant. The affine phase-space component was previously not carried through (see #455) (@Hespe)
- Provide more default values for parameters in the Elegant conversion, where elements without length `l` for example broke the converter. (see #442) (@cr-xu)
- Functions using `Sextupole.split` and `Sextupole.plot` no longer raise an error (see #453) (@Hespe)

### 🐆 Other

- Bmad is no longer actively run in the test workflows, and comparisons to Bmad are now done on static pre-computed results from Bmad. This also removes the use of Anaconda in the test workflow. (see #429, #431) (@jank324)
- The PyTorch pin to `<=2.6` was removed, as the issue with `abort trap: 6` was caused by Bmad is no longer actively used in the test workflow (see #429, #431) (@jank324)
- There was a temporary pin `snowballstemmer<3.0` for the docs build because of an issue with the latest release. It has since been unpinned again because the release was yanked. Refer to https://github.com/sphinx-doc/sphinx/issues/13533 and https://github.com/snowballstem/snowball/issues/229. (see #436, #438) (@jank324)
- Add a `pytest` marker for running tests on all subclasses of `Element`. The marker automatically detects if an MWE has not yet been defined for a subclass and alerts the developer through a test failure. (see #418) (@Hespe, @jank324)

### 🌟 First Time Contributors

## [v0.7.2](https://github.com/desy-ml/cheetah/releases/tag/v0.7.2) (2025-04-28)

### 🚨 Breaking Changes

- Replace the `Segment.plot_reference_particle_traces` with a clearer visualisation in the for of `Segment.plot_mean_and_std`. This also changes the plot generated by the `Segment.plot_overview` method. (see #392) (@RemiLehe)
- The order of the pixels in `Screen.reading` was changed to start from the bottom left instead of the top left. This is now consistent with the `Screen.pixel_bin_centers` and `Screen.pixel_bin_edges` properties. (see #408) (@jank324)

### 🚀 Features

- Implement `split` method for the `Solenoid` element (see #380) (@cr-xu)
- Implement a more robust RPN parser, fixing a bug where short strings in an Elegant variable definition would cause parsing to fail. (see #387, #417) (@amylizzle, @Hespe, @jank324)
- Add a `Sextupole` element (see #406) (@jank324, @Hespe)

### 🐛 Bug fixes

- Fix issue where semicolons after an Elegant line would cause parsing to fail (see #383) (@amylizzle)
- Fix Twiss plot to plot samples also after elements in nested (see #388) (@RemiLehe)
- Fix issue where generating screen images did not work on GPU because `Screen.pixel_bin_centers` was not on the same device (see #372) (@roussel-ryan, @jank324)
- Fix issue where `Quadrupole.tracking_method` was not preserved on cloning (see #404) (@RemiLehe, @jank324)
- The vertical screen misalignment is now correctly applied to `y` instead of `px` (see #405) (@RemiLehe)
- Fix issues when generating screen images caused by the sign of particle charges (see #394) (@Hespe, @jank324)
- Fix an issue where newer versions of `torch` only accept a `torch.Tensor` as input to `torch.rad2deg` (see #417) (@jank324)
- Fix bug that caused correlations to be lost in the conversion from a `ParameterBeam` to a `ParticleBeam` (see #408) (@jank324, @Hespe)

### 🐆 Other

- Temporarily limit `torch` dependency to `2.6` or lower to avoid `abort trap: 6` error with `2.7` (at least on macOS) (see #419) (@jank324)

### 🌟 First Time Contributors

- Amelia Pollard (@amylizzle)

## [v0.7.1](https://github.com/desy-ml/cheetah/releases/tag/v0.7.1) (2025-03-21)

### 🚨 Breaking Changes

- The `incoming` argument of `Segment.plot_overview` is no longer optional. This change also affects the order of the arguments. Fixes an exception that was raised by an underlying plot function that requires `incoming` to be set. (see #316, #344) (@Hespe)
- Python 3.9 is no longer supported. This does not immediately break existing code, but might cause it to break in the future. (see #325) (@jank324)
- The covariance properties of the different beam classes were renamed from names like `cor_x` and `sigma_xpx` to consistent names like `cov_xpx` (see #331) (@jank324)
- The signature of the `transfer_map` method of all element subclasses was extended by a non-optional `species` argument (see #276) (@cr-xu, @jank324, @Hespe)
- `ParticleBeam.plot_distribution` allows for Seaborn-style passing of `axs` and returns the latter as well. In line with that change for the purpose of overlaying distributions, the `contour` argument of `ParticleBeam.plot_2d_distribution` was replaced by a `style` argument. (see #330) (@jank324)
- The default values for `total_charge` in both beam classes are no longer `0.0` but more sensible values (see #377) (@jank324)
- `ParameterBeam._mu` and `ParameterBeam._cov` were renamed to `ParameterBeam.mu` and `ParameterBeam.cov` (see #378) (@jank324)

### 🚀 Features

- `ParticleBeam` now supports importing from and exporting to [openPMD-beamphysics](https://github.com/ChristopherMayes/openPMD-beamphysics) HDF5 files and `ParticleGroup` objects. This allows for easy conversion to and from other file formats supported by openPMD-beamphysics. (see #305, #320) (@cr-xu, @Hespe)
- Add `marker`, `quadrupole` and `csbend` element names to the Elegant converter (see #327) (@jank324)
- Add Python 3.13 support (see #275) (@jank324)
- Methods `to_parameter_beam` and `to_particle_beam` have been added for convenient conversion between `ParticleBeam` and `ParameterBeam` (see #331) (@jank324)
- Beam classes now have the `mu_tau` and `mu_p` properties on their interfaces (see #331) (@jank324)
- Lattice and beam converters now adhere to the default torch `dtype` when no explicit `dtype` is passed (see #340) (@Hespe, @jank324)
- Add options to include or exclude the first and last element when retrieving a `Segment.subcell` and improve error handling (see #350) (@Hespe, @jank324)
- Add support for particle species through a new `Species` class (see #276, #376) (@cr-xu, @jank324, @Hespe)
- Various optimisations for a roughly 2x speed improvement over `v0.7.0` (see #367) (@jank324, @Hespe)

### 🐛 Bug fixes

- Fix issue where a space before a comma could cause the Elegant and Bmad converters to fail (see #327) (@jank324)
- Fix issue of `BPM` and `Screen` not properly converting the `dtype` of their readings (see #335) (@Hespe)
- Fix `is_active` and `is_skippable` of some elements not being boolean properties (see #357) (@jank324)

### 🐆 Other

- Test tolerances were adjusted reduce the chance of random test failures (see #309, #324) (@Hespe, @jank324)
- The copyright years were updated to 2025 (see #318) (@jank324)
- The broken institution logo rendering in the documentation has been fixed (see #318) (@jank324)
- Added `pyproject.toml` to conform with PEP 660 as enforced as of pip 25 for editable installs (see #334) (@jank324)
- Add TUHH logo to contributing institution logos (see #338) (@jank324)
- The tests for backward-mode differentiation with space charge was improved by checking the accuracy of the gradients (see #339) (@RemiLehe)
- A tests for forward-mode differentiation with space charge was added (see #339) (@RemiLehe)
- Link to different ImpactX example in test docstring (see #341) (@ax3l)
- Add link to the new Discord server (see #355, #382) (@jank324)
- Fix typo that said "quadrupole" in a dipole docstring (see #358) (@jank324)
- Type annotations were updated to the post-PEP 585/604... style (see #360) (@jank324)
- Add badge to the README for the number of downloads from PyPI (see #364) (@jank324)

## [v0.7.0](https://github.com/desy-ml/cheetah/releases/tag/v0.7.0) (2024-12-13)

We are proud to announce this new major release of Cheetah! This is probably the biggest release since the original Cheetah release, with many with significant upgrades under the hood. Cheetah is now fully vectorised and compatible with PyTorch broadcasting rules, while additional physics and higher fidelity options for existing physics have also been introduced. Despite extensive testing, you might still encounter a few bugs. Please report them by opening an issue, so we can fix them as soon as possible and improve the experience for everyone.

### 🚨 Breaking Changes

- Cheetah is now vectorised. This means that you can run multiple simulations in parallel by passing a batch of beams and settings, resulting a number of interfaces being changed. For Cheetah developers this means that you now have to account for an arbitrary-dimensional tensor of most of the properties of you element, rather than a single value, vector or whatever else a property was before. (see #116, #157, #170, #172, #173, #198, #208, #213, #215, #218, #229, #233, #258, #265, #284, #291) (@jank324, @cr-xu, @Hespe, @roussel-ryan)
- As part of the vectorised rewrite, the `Aperture` no longer removes particles. Instead, `ParticleBeam.survival_probabilities` tracks the probability that a particle has survived (i.e. the inverse probability that it has been lost). This also comes with the removal of `Beam.empty`. Note that particle losses in `Aperture` are currently not differentiable. This will be addressed in a future release. (see #268) (@cr-xu, @jank324)
- The fifth particle coordinate `s` is renamed to `tau`. Now Cheetah uses the canonical variables in phase space $(x,px=\frac{P_x}{p_0},y,py, \tau=c\Delta t, \delta=\Delta E/{p_0 c})$. In addition, the trailing "s" was removed from some beam property names (e.g. `beam.xs` becomes `beam.x`). (see #163, #284) (@cr-xu, @Hespe)
- `Screen` no longer blocks the beam (by default). To return to old behaviour, set `Screen.is_blocking = True`. (see #208) (@jank324, @roussel-ryan)
- The way `dtype`s are determined is now more in line with PyTorch's conventions. This may cause different-than-expected `dtype`s in old code. (see #254) (@Hespe, @jank324)
- `Beam.parameters()` no longer shadows `torch.nn.Module.parameters()`. The previously returned properties now need to be queried individually. (see #300) (@Hespe)
- `e1` and `e2` in `Dipole` and `RBend` have been renamed and made more consistent between the different magnet types. They now have prefixes `dipole_` and `rbend_` respectively. (see #289) (@Hespe, @jank324)
- The `_transfer_map` property of `CustomTransferMap` has been renamed to `predefined_transfer_map`. (see #289) (@Hespe, @jank324)

### 🚀 Features

- `CustomTransferMap` elements created by combining multiple other elements will now reflect that in their `name` attribute (see #100) (@jank324)
- Add a new class method for `ParticleBeam` to generate a 3D uniformly distributed ellipsoidal beam (see #146) (@cr-xu, @jank324)
- Add Python 3.12 support (see #161) (@jank324)
- Implement space charge using Green's function in a `SpaceChargeKick` element (see #142) (@greglenerd, @RemiLehe, @ax3l, @cr-xu, @jank324)
- `Segment`s can now be imported from Bmad to devices other than `torch.device("cpu")` and dtypes other than `torch.float32` (see #196, #206) (@jank324)
- `Screen` now offers the option to use KDE for differentiable images (see #200) (@cr-xu, @roussel-ryan)
- Moving `Element`s and `Beam`s to a different `device` and changing their `dtype` like with any `torch.nn.Module` is now possible (see #209) (@jank324)
- `Quadrupole` now supports tracking with Cheetah's matrix-based method or with Bmad's more accurate method (see #153) (@jp-ga, @jank324)
- Port Bmad-X tracking methods to Cheetah for `Quadrupole`, `Drift`, and `Dipole` (see #153, #240) (@jp-ga, @jank324)
- Add `TransverseDeflectingCavity` element (following the Bmad-X implementation) (see #240, #278 #296) (@jp-ga, @cr-xu, @jank324)
- `Dipole` and `RBend` now take a focusing moment `k1` (see #235, #247) (@Hespe)
- Implement a converter for lattice files imported from Elegant (see #222, #251, #273, #281) (@Hespe, @jank324)
- `Beam` and `Element` objects now have a `.clone()` method to create a deep copy (see #289) (@Hespe, @jank324)
- `ParticleBeam` now comes with methods for plotting the beam distribution in a variety of ways (see #292) (@roussel-ryan, @jank324)

### 🐛 Bug fixes

- Now all `Element` have a default length of `torch.zeros((1))`, fixing occasional issues with using elements without length, such as `Marker`, `BPM`, `Screen`, and `Aperture`. (see #143) (@cr-xu)
- Fix bug in `Cavity` `_track_beam` (see #150) (@jp-ga)
- Fix issue where dipoles would not get a unique name by default (see #186) (@Hespe)
- Add `name` to `Drift` element `__repr__` (see #201) (@ansantam)
- Fix bug where `dtype` was not used when creating a `ParameterBeam` from Twiss parameters (see #206) (@jank324)
- Fix bug after running `Segment.inactive_elements_as_drifts` the drifts could have the wrong `dtype` (see #206) (@jank324)
- Fix an issue where splitting elements would result in splits with a different `dtype` (see #211) (@jank324)
- Fix issue in Bmad import where collimators had no length by interpreting them as `Drift` + `Aperture` (see #249) (@jank324)
- Fix NumPy 2 compatibility issues with PyTorch on Windows (see #220, #242) (@Hespe)
- Fix issue with Dipole hgap conversion in Bmad import (see #261) (@cr-xu)
- Fix plotting for segments that contain tensors with `require_grad=True` (see #288) (@Hespe)
- Fix bug where `Element.length` could not be set as a `torch.nn.Parameter` (see #301) (@jank324, @Hespe)
- Fix registration of `torch.nn.Parameter` at initilization for elements and beams (see #303) (@Hespe)
- Fix warnings about NumPy deprecations and unintentional tensor clones (see #308) (@Hespe)

### 🐆 Other

- Update versions of some steps used by GitHub actions to handle Node.js 16 end-of-life (@jank324)
- Update versions in pre-commit config (see #148) (@jank324)
- Split `accelerator` and `beam` into separate submodules (see #158) (@jank324)
- Update reference from arXiv preprint to PRAB publication (see #166) (@jank324)
- Rename converter modules to the respective name of the accelerator code (see #167) (@jank324)
- Added imports to the code example in the README (see #188) (@jank324)
- Refactor definitions of physical constants (see #189) (@Hespe)
- Fix the quadrupole strength units in the quadrupole docstring (see #202) (@ansantam)
- Add CI runs for macOS (arm64) and Windows (see #226) (@cr-xu, @jank324, @Hespe)
- Clean up CI pipelines (see #243, #244) (@jank324)
- Fix logo display in README (see #252) (@jank324)
- Made `Beam` an abstract class (see #284) (@Hespe)
- Releases are now automatically archived on Zenodo and given a DOI (@jank324)
- The Acknowledgements section in the README has been updated to reflect new contributors (see #304) (@jank324, @AnEichler)

### 🌟 First Time Contributors

- Grégoire Charleux (@greglenerd)
- Remi Lehe (@RemiLehe)
- Axel Huebl (@ax3l)
- Juan Pablo Gonzalez-Aguilera (@jp-ga)
- Andrea Santamaria Garcia (@ansantam)
- Ryan Roussel (@roussel-ryan)
- Christian Hespe (@Hespe)
- Annika Eichler (@AnEichler)

## [v0.6.3](https://github.com/desy-ml/cheetah/releases/tag/v0.6.3) (2024-03-28)

### 🐛 Bug fixes

- Fix bug in `Cavity` transfer map bug. (see #129 and #135) (@cr-xu)

### 🐆 Other

- Add GPL 3 licence (see #131) (@jank324)

## [v0.6.2](https://github.com/desy-ml/cheetah/releases/tag/v0.6.2) (2024-02-13)

### 🚨 Breaking Changes

- The handling of `device` and `dtype` was overhauled. They might not behave as expected. `Element`s also no longer have a `device` attribute. (see #115) (@jank324)

### 🚀 Features

- Add charge to the `ParameterBeam` and `ParticleBeam` classes (see #86) (@cr-xu)
- Add opt-in speed optimisations (see #88) (@jank324)

### 🐛 Bug fixes

- Fix the transfer maps in `Drift` and `Dipole`; Add R56 in horizontal and vertical correctors modelling (see #90) (@cr-xu)
- Fix fringe_field_exit of `Dipole` is overwritten by `fringe_field` bug (see #99) (@cr-xu)
- Fix error caused by mismatched devices on machines with CUDA GPUs (see #97 and #115) (@jank324)
- Fix error raised when tracking a `ParameterBeam` through an active `BPM` (see #101) (@jank324)
- Fix error in ASTRA beam import where the energy was set to `float64` instead of `float32` (see #111) (@jank324)
- Fix missing passing of `total_charge` in `ParameterBeam.transformed_to` (see #112) (@jank324)
- Fix `Cavitiy.__repr__` printing `voltage` value for `phase` property (see #121) (@jank324)

### 🐆 Other

- Add pull request template (see #97) (@jank324)
- Add _Acknowledgements_ section to README (see #103) (@jank324)
- `benchmark` directory was moved to `desy-ml/cheetah-demos` repository (see #108) (@jank324)
- Update citations to new arXiv preprint (see #117) (@jank324)
- Improve the docstring with proper units for the phase space dimensions (see #122) (@cr-xu)
- Link to the new paper (on arXiv) in the documentation (see #125) (@jank324)

## [v0.6.1](https://github.com/desy-ml/cheetah/releases/tag/v0.6.1) (2023-09-17)

### 🐛 Bug fixes

- Fix issue where `converters` submodule was not installed properly (see 1562496) (@jank324)

## [v0.6.0](https://github.com/desy-ml/cheetah/releases/tag/v0.6.0) (2023-09-15)

### 🚨 Breaking Changes

- Cheetah elements are now subclasses of `torch.nn.Module`, where the parameters should always be `torch.Tensor`. This makes cheetah a _fully differentiable simulation code_. (see #11)
- The `cell` keyword argument of `cheetah.Segment` has been renamed to `elements`.
- Element and beam parameters must now always be passed to the constructor or set afterwards as a `torch.Tensor`. It is no longer possible to use `float`, `int` or `np.ndarray`. (see #11)

### 🚀 Features

- Convert from Bmad lattices files (see #65) (@jank324)
- Add proper transfer map for cavity (see #65) (@jank324, @cr-xu)
- Twiss parameter calculation and generate new beam from twiss parameter (see #62) (@jank324, @cr-xu)
- Saving and loading lattices from LatticeJSON (see #9) (@cr-xu)
- Nested `Segment`s can now be flattened (@jank324)
- Ocelot converter adds support for `Cavity`, `TDCavity`, `Marker`, `Monitor`, `RBend`, `SBend`, `Aperture` and `Solenoid` (see #78) (@jank324)

### 🐛 Bug fixes

- Fix dependencies on readthedocs (see #54) (@jank324)
- Fix error when tracking `ParameterBeam` through segment on CPU (see #68) (@cr-xu)

### 🐆 Other

- Add `CHANGELOG.md` (see #74)
- Improved documentation on converting Marker object into cheetah (see #58) (#jank324)

## [v0.5.19](https://github.com/desy-ml/cheetah/releases/tag/v0.5.19) (2023-05-22)

### 🚀 Features

- Better error messages when beam and accelerator devices don't match (@FelixTheilen)

### 🐛 Bug fixes

- Fix BPM issue with `ParameterBeam` (@FelixTheilen)
- Fix wrong screen reading dimensions (@cr-xu)

### 🐆 Other

- Improve docstrings (@FelixTheilen)
- Implement better testing with _pytest_ (@FelixTheilen)
- Setup formatting with `black` and `isort` as well as `flake8` listing (@cr-xu)
- Add type annotations (@jank324)
- Setup Sphinx documentation on readthedocs (@jank324)

## [v0.5.18](https://github.com/desy-ml/cheetah/releases/tag/v0.5.18) (2023-02-06)

### 🐛 Bug Fixes

- Fix issue where multivariate_normal() crashes because cov is not positive-semidefinite.

## [v0.5.17](https://github.com/desy-ml/cheetah/releases/tag/v0.5.17) (2023-02-05)

### 🚀 New Features

- Faster screen reading simulation by using torch.histogramdd()

## [v0.5.16](https://github.com/desy-ml/cheetah/releases/tag/v0.5.16) (2023-02-02)

### 🐛 Bug Fixes

- Fix bug where some screens from the ARES Ocelot lattice were converted to Drift elements.

## [v0.5.15](https://github.com/desy-ml/cheetah/releases/tag/v0.5.15) (2022-10-12)

### 🚀 New Features

- Ocelot has been removed as a mandatory dependency and is now only needed when someone wants to convert from Ocelot objects.

### 🐛 Bug Fixes

- An error that only packages with all dependencies available on PyPI can be installed from PyPI has been fixed.

## [v0.5.14](https://github.com/desy-ml/cheetah/releases/tag/v0.5.14) (2022-09-28)

### 🚀 Features

- Introduce black for code formatting and isort for import organisation.
- Prepare release on PyPI as cheetah-accelerator.

## [v0.5.13](https://github.com/desy-ml/cheetah/releases/tag/v0.5.13) (2022-07-26)

### 🚀 Features

- Add caching of Screen.reading to avoid expensive recomputation

### 🐛 Bug Fixes

- Fix install dependencies

## [v0.5.12](https://github.com/desy-ml/cheetah/releases/tag/v0.5.12) (2022-06-16)

- First Release of Cheetah 🐆🎉<|MERGE_RESOLUTION|>--- conflicted
+++ resolved
@@ -4,12 +4,9 @@
 
 ### 🚨 Breaking Changes
 
-<<<<<<< HEAD
-- Combine the `num_grid_points_{x,y,tau}` arguments of `SpaceChargeKick` into the `grid_shape` tuple. Fixes the cloning of `SpaceChargeKick`. (see #418) (@Hespe)
-=======
 - The default resolution of all plotting functions on `Segment` is now `None`, i.e. element-wise. For most lattices this will only result in faster plotting, but note that it is possible that your plots look slightly different, especially if your lattice is short or has few elements. (see #459) (@jank324, @Hespe)
 - Cheetah now requires `torch>=2.3` (see #461) (@jank324)
->>>>>>> 535cc6c1
+- Combine the `num_grid_points_{x,y,tau}` arguments of `SpaceChargeKick` into the `grid_shape` tuple. Fixes the cloning of `SpaceChargeKick`. (see #418) (@Hespe)
 
 ### 🚀 Features
 
