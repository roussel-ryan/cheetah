--- conflicted
+++ resolved
@@ -11,12 +11,8 @@
 - Add the ability to the Bmad and Elegant converters to parse expressions that access properties from other elements (see #501, #498) (@amylizzle, @jank324)
 - Update the Elegant converter to allow element names with colon as well as the definition of reversed beamlines with a minus sign. (see #504) (@cr-xu, @jank324)
 - `Segment`s can now conveniently be reversed with the `Segment.reversed` method (see #504) (@jank324)
-<<<<<<< HEAD
-- New feature for generating 3D models of lattices and viewing them (see #352, #502) (@jank324, @chrisjcc)
+- New feature for generating 3D models of lattices and viewing them (see #352, #502, #511) (@jank324, @chrisjcc, @SuchethShenoy)
 - Add a `twiss_parameter` method to compute the trace space Twiss parameters for `ParticleBeam` (see #513) (@cr-xu)
-=======
-- New feature for generating 3D models of lattices and viewing them (see #352, #502, #511) (@jank324, @chrisjcc, @SuchethShenoy)
->>>>>>> 7da0b2e8
 
 ### 🐛 Bug fixes
 
